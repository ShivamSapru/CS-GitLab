<<<<<<< HEAD
=======
## 🛠️ Getting Started

### Step: Create Your Environment File

1. Copy the example environment configuration:
   ```bash
   cp .env.example .env
   ```

2. Open `.env` and insert the necessary credentials using the steps below.

---

## 🔐 Authentication Setup

This app supports two types of login:

* **Google OAuth 2.0 Login**
* **Email + Password Login**

FastAPI sessions are secured using cookie-based sessions via `SessionMiddleware`.

### Step 1: Google OAuth Setup

1. Go to [Google Cloud Console](https://console.cloud.google.com/).
2. Select your project (or create a new one).
3. Navigate to: `APIs & Services > Credentials`.
4. Click **Create Credentials > OAuth client ID**.
5. Choose **Web application**.
6. Under **Authorized JavaScript origins**, add:

   * `http://localhost:3000`
7. Under **Authorized redirect URIs**, add:

   * `http://localhost:8000/auth/callback`
8. Save and copy:

   * **Client ID**
   * **Client Secret**

Add these to your `.env` file:

```env
GOOGLE_CLIENT_ID=your_client_id
GOOGLE_CLIENT_SECRET=your_client_secret
```

---

### Step 2: Session Secret Key

Generate a secure key:

```bash
python -c "import secrets; print(secrets.token_hex(32))"
```

Add this to your `.env` file:

```env
SESSION_SECRET_KEY=your_generated_secret_key
```

---

## 🌐 Azure AI Translator Setup

To enable subtitle translation:

1. Go to [Azure Portal](https://portal.azure.com/).
2. Navigate to **Create a resource > AI + Machine Learning > Translator**.
3. Fill in the required fields:

   * **Resource Name**: e.g., `subtitle-translator-api`
   * **Region**: e.g., `northeurope`
   * **Pricing Tier**: Choose **F0 (free)** or **S1 (standard)**
4. Click **Review + Create**, then **Create**.
5. Once the resource is created:

   * Go to **Keys and Endpoint**
   * Copy:

     * **Key 1**
     * **Region**
     * **Endpoint** (e.g., `https://api.cognitive.microsofttranslator.com/`)

Add these to your `.env` file:

```env
AZURE_SUBSCRIPTION_KEY=your_key_1
AZURE_REGION=your_region
AZURE_TRANSLATOR_ENDPOINT=https://api.cognitive.microsofttranslator.com
AZURE_LANGUAGES_URL=https://api.cognitive.microsofttranslator.com/languages?api-version=3.0&scope=translation
```

---

## Integrating with PostgreSQL

### Step 1: Install PostgreSQL:
https://www.postgresql.org/download/

Create a new database (eg. Subtitle_translator) from pgAdmin

### Step 2: Update .env:
In your .env file, add the following:
```env
DATABASE_URL=postgresql+psycopg2://<username>:<password>@localhost:5432/<your_db_name>
```

### Step 3: Install psycpog2:
```bash
pip install psycopg2-binary
```

### Step 4: Initialize the DB Tables:
From the /backend directory, run:
```bash
python init_db.py
``` 

### Optional: Test DB Connection:
You can test if your database is connected by hitting this FastAPI endpoint:
```bash
GET http://localhost:8000/db-test
```
If successful, it will return:
```json
{ "message": "Database connection successful" }
```

## Running the Project

### Start the Backend

```bash
cd backend
pip install -r requirements.txt
uvicorn main:app --reload
```

### Start the Frontend

```bash
cd frontend
npm install
npm run dev
```

---

>>>>>>> d4bac09e
# ☁️ Azure Blob Storage

## 1. Set Up Azure Storage Account in Azure Portal

1.  **Log in to Azure Portal:** Go to [portal.azure.com](https://portal.azure.com).

2.  **Create a Storage Account:**
    * In the Azure Portal search bar, type "Storage accounts" and select it.
    * Click `+ Create`.
    * Fill in the required details:
<<<<<<< HEAD
        * **Subscription:** Choose your Azure subscription.
        * **Resource group:** Create a new one or select an existing one (e.g., `subtitle-translator-rg`).
        * **Storage account name:** Choose a globally unique name (e.g., `mysubtitlestorage123`). This name will be part of your blob URLs.
        * **Region:** Select a region close to you or your users (e.g., `uksouth`).
        * **Performance:** Standard (for general purpose).
        * **Redundancy:** Locally-redundant storage (LRS) is fine for development.
=======
        * **Subscription:** Choose Azure subscription.
        * **Resource group:** Create a new one or select an existing one (e.g., `subtitle-translator-rg`).
        * **Storage account name:** Choose a globally unique name (e.g., `subtitleappstorage123`). This name will be part of blob URLs.
        * **Region:** Select a region close to you or your users (e.g., `uksouth`).
        * **Performance:** Standard.
        * **Redundancy:** Locally-redundant storage (LRS).
>>>>>>> d4bac09e
    * Click `Review + Create`, then `Create`. Wait for the deployment to complete.

3.  **Create Blob Containers:**
    Once your storage account is deployed:
    * Navigate to your newly created Storage Account.
    * In the left-hand menu, under "Data storage," select `Containers`.
    * Click `+ Container` to create two new containers:
        * **Name:** `original-subtitles`
        * **Public access level:** `Private (no anonymous access)`
        * Click `Create`.
        * Repeat for the second container:
        * **Name:** `translated-subtitles`
        * **Public access level:** `Private (no anonymous access)`
        * Click `Create`.

4.  **Get the Connection String:**
    Your application will use a connection string to authenticate with the Storage Account.
    * In your Storage Account, in the left-hand menu, under "Security + networking," select `Access keys`.
    * You will see `key1` and `key2`. Copy the **Connection string** for `key1`. This is a long string that starts with `DefaultEndpointsProtocol=https;...`. Keep this safe!

<<<<<<< HEAD
## 2. Configure Environment Variables (`storage/.env`)

Now, you'll create a new `.env` file specifically for your Azure Storage connection string.

1.  **Create `storage/.env` file:** In the root of your project (`CS-GitLab/CS-GitLab`), create a new directory named `storage` if it doesn't exist. Inside the `storage` directory, create a new file named `.env`.
=======
## 2. Configure Environment Variables (`storage/.env`) - TEMP as we will merge with ROOT ENV FILE

Now, you'll create a new `.env` file specifically for your Azure Storage connection string.

1.  **Create `storage/.env` file:**
>>>>>>> d4bac09e

2.  **Add Connection String:** Open `CS-GitLab/CS-GitLab/storage/.env` and add the following line, replacing `YOUR_AZURE_STORAGE_CONNECTION_STRING` with the value you copied from the Azure Portal:

    ```
    AZURE_STORAGE_CONNECTION_STRING=YOUR_AZURE_STORAGE_CONNECTION_STRING
    ```

<<<<<<< HEAD
    *Example:*

    ```
    AZURE_STORAGE_CONNECTION_STRING=DefaultEndpointsProtocol=https;AccountName=mysubtitlestorage123;AccountKey=AbcDeFgHiJkLmNoPqRsTuVwXyZ1234567890abcDEF/GHIJKLMN+OPQRSTUVWXY/Z==;EndpointSuffix=core.windows.net
    ```

=======
>>>>>>> d4bac09e
3.  **Ensure `backend/.env` is also present:** Remember your `backend/.env` file (located in `CS-GitLab/CS-GitLab/backend/.env`)

---

## 🚀 Docker Deployment

Follow these steps to get the application up and running on your local machine using Docker Compose.

### Prerequisites

* **Git:** [Install Git](https://git-scm.com/downloads)

<<<<<<< HEAD
* **Docker Desktop:** [Install Docker Desktop](https://www.docker.com/products/docker-desktop/) (includes Docker Compose)

* **Azure Translator Resource:** You will need an active Azure AI Translator resource. Obtain its **Subscription Key** and **Region**.

* **Google Cloud Project & OAuth Credentials:**
    * Create a Google Cloud Project if you don't have one.
    * Enable the Google People API.
    * Create OAuth 2.0 Client IDs (Web application type).
    * **Authorized JavaScript origins:** `http://localhost:3000`
    * **Authorized redirect URIs:** `http://localhost:8000/auth/callback`

### 1. Clone the Repository

First, clone the project repository to your local machine:

```bash
git clone [https://gitlab.com/](https://gitlab.com/)<your-username>/CS-GitLab.git # Replace with your actual GitLab URL
cd CS-GitLab/CS-GitLab
```
=======
* **Docker Desktop:** [Install Docker Desktop](https://www.docker.com/products/docker-desktop/)

* **Azure Translator Resource**

* **Google Cloud Project & OAuth Credentials**

### 1. Clone the Repository

First, clone the project repository to your local machine: git clone [https://gitlab.com/](https://github.com/ShivamSapru/CS-GitLab.git)
>>>>>>> d4bac09e

### 2. Configure Environment Variables

The application uses `.env` files for configuration. You need to create these files in specific locations:

* **`./backend/.env`**: For backend-specific settings (Azure Translator, Google OAuth, Session Key, Database URL, Debug mode).

* **`./storage/.env`**: For Azure Blob Storage connection string.

---

### 3. Run the Application with Docker Compose

<<<<<<< HEAD
Navigate to the root directory of your cloned repository (`CS-GitLab/CS-GitLab`) in your terminal or PowerShell and run the following commands:

#### a. Clean up previous runs (optional, but recommended for fresh start)

```bash
docker compose down --volumes --rmi all
```

This command stops and removes all containers, networks, and volumes, and removes all images built by `docker compose build`. Useful for a clean slate.

#### b. Build the Docker images

```bash
docker compose build --no-cache
```

This command builds the Docker images for your `backend` and `frontend` services from scratch, ensuring all code changes and dependencies are picked up.

#### c. Start all services

```bash
docker compose up
```

This command will start all services defined in your `docker-compose.yml` file (`db`, `backend`, `frontend`). You will see logs from all services in your terminal.
=======
Navigate to the root directory of your cloned repository (`CS-GitLab`) in your terminal or PowerShell and run the following commands:

#### a. Clean up previous runs (optional, but recommended for fresh start)
docker compose down --volumes --rmi all

#### b. Build the Docker images
docker compose build --no-cache

#### c. Start all services
docker compose up
>>>>>>> d4bac09e

---

## 🌍 Accessing the Application

Once `docker compose up` is running and all services are stable:
<<<<<<< HEAD

* **Frontend Application:** Open your web browser and go to `http://localhost:3000`

* **Backend API Documentation (Swagger UI):** Open your web browser and go to `http://localhost:8000/docs`
=======
* **Frontend Application:** Open your web browser and go to `http://localhost:3000`
* **Backend API Documentation (Swagger UI):** Open your web browser and go to `http://localhost:8000/docs`
---
>>>>>>> d4bac09e
<|MERGE_RESOLUTION|>--- conflicted
+++ resolved
@@ -1,5 +1,3 @@
-<<<<<<< HEAD
-=======
 ## 🛠️ Getting Started
 
 ### Step: Create Your Environment File
@@ -151,7 +149,6 @@
 
 ---
 
->>>>>>> d4bac09e
 # ☁️ Azure Blob Storage
 
 ## 1. Set Up Azure Storage Account in Azure Portal
@@ -162,21 +159,12 @@
     * In the Azure Portal search bar, type "Storage accounts" and select it.
     * Click `+ Create`.
     * Fill in the required details:
-<<<<<<< HEAD
-        * **Subscription:** Choose your Azure subscription.
-        * **Resource group:** Create a new one or select an existing one (e.g., `subtitle-translator-rg`).
-        * **Storage account name:** Choose a globally unique name (e.g., `mysubtitlestorage123`). This name will be part of your blob URLs.
-        * **Region:** Select a region close to you or your users (e.g., `uksouth`).
-        * **Performance:** Standard (for general purpose).
-        * **Redundancy:** Locally-redundant storage (LRS) is fine for development.
-=======
         * **Subscription:** Choose Azure subscription.
         * **Resource group:** Create a new one or select an existing one (e.g., `subtitle-translator-rg`).
         * **Storage account name:** Choose a globally unique name (e.g., `subtitleappstorage123`). This name will be part of blob URLs.
         * **Region:** Select a region close to you or your users (e.g., `uksouth`).
         * **Performance:** Standard.
         * **Redundancy:** Locally-redundant storage (LRS).
->>>>>>> d4bac09e
     * Click `Review + Create`, then `Create`. Wait for the deployment to complete.
 
 3.  **Create Blob Containers:**
@@ -197,19 +185,11 @@
     * In your Storage Account, in the left-hand menu, under "Security + networking," select `Access keys`.
     * You will see `key1` and `key2`. Copy the **Connection string** for `key1`. This is a long string that starts with `DefaultEndpointsProtocol=https;...`. Keep this safe!
 
-<<<<<<< HEAD
-## 2. Configure Environment Variables (`storage/.env`)
+## 2. Configure Environment Variables (`storage/.env`) - TEMP as we will merge with ROOT ENV FILE
 
 Now, you'll create a new `.env` file specifically for your Azure Storage connection string.
 
-1.  **Create `storage/.env` file:** In the root of your project (`CS-GitLab/CS-GitLab`), create a new directory named `storage` if it doesn't exist. Inside the `storage` directory, create a new file named `.env`.
-=======
-## 2. Configure Environment Variables (`storage/.env`) - TEMP as we will merge with ROOT ENV FILE
-
-Now, you'll create a new `.env` file specifically for your Azure Storage connection string.
-
 1.  **Create `storage/.env` file:**
->>>>>>> d4bac09e
 
 2.  **Add Connection String:** Open `CS-GitLab/CS-GitLab/storage/.env` and add the following line, replacing `YOUR_AZURE_STORAGE_CONNECTION_STRING` with the value you copied from the Azure Portal:
 
@@ -217,15 +197,6 @@
     AZURE_STORAGE_CONNECTION_STRING=YOUR_AZURE_STORAGE_CONNECTION_STRING
     ```
 
-<<<<<<< HEAD
-    *Example:*
-
-    ```
-    AZURE_STORAGE_CONNECTION_STRING=DefaultEndpointsProtocol=https;AccountName=mysubtitlestorage123;AccountKey=AbcDeFgHiJkLmNoPqRsTuVwXyZ1234567890abcDEF/GHIJKLMN+OPQRSTUVWXY/Z==;EndpointSuffix=core.windows.net
-    ```
-
-=======
->>>>>>> d4bac09e
 3.  **Ensure `backend/.env` is also present:** Remember your `backend/.env` file (located in `CS-GitLab/CS-GitLab/backend/.env`)
 
 ---
@@ -238,37 +209,15 @@
 
 * **Git:** [Install Git](https://git-scm.com/downloads)
 
-<<<<<<< HEAD
-* **Docker Desktop:** [Install Docker Desktop](https://www.docker.com/products/docker-desktop/) (includes Docker Compose)
-
-* **Azure Translator Resource:** You will need an active Azure AI Translator resource. Obtain its **Subscription Key** and **Region**.
-
-* **Google Cloud Project & OAuth Credentials:**
-    * Create a Google Cloud Project if you don't have one.
-    * Enable the Google People API.
-    * Create OAuth 2.0 Client IDs (Web application type).
-    * **Authorized JavaScript origins:** `http://localhost:3000`
-    * **Authorized redirect URIs:** `http://localhost:8000/auth/callback`
+* **Docker Desktop:** [Install Docker Desktop](https://www.docker.com/products/docker-desktop/)
+
+* **Azure Translator Resource**
+
+* **Google Cloud Project & OAuth Credentials**
 
 ### 1. Clone the Repository
 
-First, clone the project repository to your local machine:
-
-```bash
-git clone [https://gitlab.com/](https://gitlab.com/)<your-username>/CS-GitLab.git # Replace with your actual GitLab URL
-cd CS-GitLab/CS-GitLab
-```
-=======
-* **Docker Desktop:** [Install Docker Desktop](https://www.docker.com/products/docker-desktop/)
-
-* **Azure Translator Resource**
-
-* **Google Cloud Project & OAuth Credentials**
-
-### 1. Clone the Repository
-
 First, clone the project repository to your local machine: git clone [https://gitlab.com/](https://github.com/ShivamSapru/CS-GitLab.git)
->>>>>>> d4bac09e
 
 ### 2. Configure Environment Variables
 
@@ -282,33 +231,6 @@
 
 ### 3. Run the Application with Docker Compose
 
-<<<<<<< HEAD
-Navigate to the root directory of your cloned repository (`CS-GitLab/CS-GitLab`) in your terminal or PowerShell and run the following commands:
-
-#### a. Clean up previous runs (optional, but recommended for fresh start)
-
-```bash
-docker compose down --volumes --rmi all
-```
-
-This command stops and removes all containers, networks, and volumes, and removes all images built by `docker compose build`. Useful for a clean slate.
-
-#### b. Build the Docker images
-
-```bash
-docker compose build --no-cache
-```
-
-This command builds the Docker images for your `backend` and `frontend` services from scratch, ensuring all code changes and dependencies are picked up.
-
-#### c. Start all services
-
-```bash
-docker compose up
-```
-
-This command will start all services defined in your `docker-compose.yml` file (`db`, `backend`, `frontend`). You will see logs from all services in your terminal.
-=======
 Navigate to the root directory of your cloned repository (`CS-GitLab`) in your terminal or PowerShell and run the following commands:
 
 #### a. Clean up previous runs (optional, but recommended for fresh start)
@@ -319,20 +241,12 @@
 
 #### c. Start all services
 docker compose up
->>>>>>> d4bac09e
 
 ---
 
 ## 🌍 Accessing the Application
 
 Once `docker compose up` is running and all services are stable:
-<<<<<<< HEAD
-
-* **Frontend Application:** Open your web browser and go to `http://localhost:3000`
-
-* **Backend API Documentation (Swagger UI):** Open your web browser and go to `http://localhost:8000/docs`
-=======
 * **Frontend Application:** Open your web browser and go to `http://localhost:3000`
 * **Backend API Documentation (Swagger UI):** Open your web browser and go to `http://localhost:8000/docs`
----
->>>>>>> d4bac09e
+---