from datetime import datetime
import os
import httpx
import time
import io

<<<<<<< HEAD
from fastapi import APIRouter, UploadFile, File, Form, Query, Request, Depends, HTTPException
from fastapi.responses import JSONResponse, StreamingResponse
=======
from fastapi import APIRouter, UploadFile, File, Form, Query, Request, Depends
from fastapi.responses import JSONResponse, FileResponse
>>>>>>> 5232b765
from typing import Dict, Optional

# from database.models import SubtitleFile, User
from backend.database.models import SubtitleFile, User
from database.db import SessionLocal
from sqlalchemy.orm import Session
from uuid import uuid4, UUID

from database.models import SubtitleFile, User
from database.db import SessionLocal
from sqlalchemy.orm import Session
from uuid import uuid4
from datetime import datetime

import srt
import webvtt

# Import Azure Blob Storage functions and container names
from storage.azure_blob_service import (
    upload_subtitle_file,
    download_subtitle_file,
    list_subtitle_files,
    delete_subtitle_file,
    ORIGINAL_SUBTITLES_CONTAINER,
    TRANSLATED_SUBTITLES_CONTAINER
)

router = APIRouter()

# Removed temp_dir usage for file storage
# temp_dir = tempfile.mkdtemp()

# --- DB Dependency ---
def get_db():
    db = SessionLocal()
    try:
        yield db
    finally:
        db.close()
<<<<<<< HEAD
=======

>>>>>>> 5232b765

# Environment Variables
AZURE_TRANSLATOR_ENDPOINT = os.getenv("AZURE_TRANSLATOR_ENDPOINT")
AZURE_SUBSCRIPTION_KEY = os.getenv("AZURE_SUBSCRIPTION_KEY")
AZURE_REGION = os.getenv("AZURE_REGION")
AZURE_LANGUAGES_URL = os.getenv("AZURE_LANGUAGES_URL")
<<<<<<< HEAD
=======

>>>>>>> 5232b765

if not AZURE_SUBSCRIPTION_KEY or not AZURE_REGION:
    raise EnvironmentError("Missing AZURE_SUBSCRIPTION_KEY or AZURE_REGION in environment.")

MAX_CHAR_LIMIT = 20000 # Azure limit is 50000 characters per request

<<<<<<< HEAD
=======
MAX_CHAR_LIMIT = 20000  # Azure limit is 50000 characters per request


>>>>>>> 5232b765
def fetch_language_codes() -> Dict[str, str]:
    try:
        if not AZURE_LANGUAGES_URL:
            raise EnvironmentError("AZURE_LANGUAGES_URL is not set in environment variables.")
<<<<<<< HEAD
=======

        response = httpx.get(AZURE_LANGUAGES_URL)
        response.raise_for_status()
        data = response.json()

        translation_langs = data.get("translation", {})
        formatted_languages = {
            code: lang_data["name"]
            for code, lang_data in translation_langs.items()
        }

        return formatted_languages

    except Exception as e:
        print(f"Failed to fetch Azure language codes: {e}")
        return {}
>>>>>>> 5232b765

        response = httpx.get(AZURE_LANGUAGES_URL)
        response.raise_for_status()
        data = response.json()

        translation_langs = data.get("translation", {})
        formatted_languages = {
            code: lang_data["name"]
            for code, lang_data in translation_langs.items()
        }
        return formatted_languages
    except Exception as e:
        print(f"Failed to fetch Azure language codes: {e}")
        return {}

def post_with_retries(url, headers, json_body, retries=14):
    for i in range(retries):
        response = httpx.post(url, headers=headers, json=json_body)
        if response.status_code == 429:
            print(f"Rate limited. Retrying in 5 seconds...")
            time.sleep(5)
            continue
        response.raise_for_status()
        return response
    raise Exception("Exceeded retry limit for translation request.")

def chunk_texts(texts, max_chars):
    chunks = []
    current_chunk = []
    current_length = 0

    for text in texts:
        length = len(text)
        if current_length + length > max_chars:
            if current_chunk:
                chunks.append(current_chunk)
            current_chunk = [text]
            current_length = length
        else:
            current_chunk.append(text)
            current_length += length

    if current_chunk:
        chunks.append(current_chunk)
    return chunks

<<<<<<< HEAD
=======

>>>>>>> 5232b765
def detect_and_translate(texts, to_lang, no_prof):
    path = "/translate?api-version=3.0"
    params = f"&to={to_lang}"
    if no_prof:
        params += "&profanityAction=Marked"
    url = AZURE_TRANSLATOR_ENDPOINT.rstrip('/') + path + params
    headers = {
        "Ocp-Apim-Subscription-Key": AZURE_SUBSCRIPTION_KEY,
        "Ocp-Apim-Subscription-Region": AZURE_REGION,
        "Content-Type": "application/json; charset=UTF-8",
    }
<<<<<<< HEAD
=======
    # print(url, headers)

>>>>>>> 5232b765
    translated = []
    count = 1
    total_chunks = chunk_texts(texts, MAX_CHAR_LIMIT)
    for chunk in total_chunks:
        body = [{"Text": t} for t in chunk]
        try:
            print(f"Translating Chunk {count} of {len(total_chunks)}")
            response = post_with_retries(url, headers, body)
            data = response.json()
            translated.extend([item["translations"][0]["text"] for item in data])
            count += 1
        except httpx.HTTPStatusError as e:
            raise HTTPException(status_code=500, detail=f"Translation API error: {e.response.text}")
        except Exception as ex:
            raise HTTPException(status_code=500, detail=f"Translation failed: {str(ex)}")
    return translated

LANGUAGE_CODES = fetch_language_codes()

<<<<<<< HEAD
=======
# List of Languages present for translation
LANGUAGE_CODES = fetch_language_codes()

# Endpoint to get the supported languages
>>>>>>> 5232b765
@router.get("/languages")
def get_languages() -> Dict[str, str]:
    return LANGUAGE_CODES

@router.get("/health")
def health_check():
    url = f"{os.getenv('AZURE_TRANSLATOR_ENDPOINT').rstrip('/')}/translate?api-version=3.0&to=fr"
    headers = {
        "Ocp-Apim-Subscription-Key": AZURE_SUBSCRIPTION_KEY,
        "Ocp-Apim-Subscription-Region": AZURE_REGION,
        "Content-Type": "application/json; charset=UTF-8",
    }
    json_body = [{"Text": "Hello, world!!"}]
<<<<<<< HEAD

    try:
        resp = httpx.post(url, headers=headers, json=json_body)
=======
    # print(url, headers, json_body)

    try:
        resp = httpx.post(url, headers=headers, json=json_body)
        # print(resp.status_code, resp.json())

>>>>>>> 5232b765
        if resp.status_code == 200:
            return {
                "status": f"{resp.status_code} healthy",
                "message": "Backend server is running and Azure Translator is reachable."
            }
<<<<<<< HEAD
        elif resp.status_code == 401:
            raise HTTPException(
                status_code=401,
                detail="Invalid or missing Azure credentials. Check API key and region."
            )
        elif resp.status_code == 403:
            raise HTTPException(
                status_code=403,
                detail="Access to Azure Translator is forbidden. Verify subscription and permissions."
            )
        elif resp.status_code == 429:
            raise HTTPException(
                status_code=429,
                detail="Azure Translator rate limit exceeded. Try again later or optimize request volume."
            )
        elif resp.status_code == 503:
            raise HTTPException(
                status_code=503,
                detail="Azure Translator service temporarily unavailable."
            )
        else:
            raise HTTPException(
                status_code=resp.status_code,
                detail=f"Unexpected error occurred. Azure response code: {resp.status_code}"
            )
    except Exception as e:
        raise HTTPException(
            status_code=500,
            detail=f"Health check failed due to: {str(e)}"
=======

        elif resp.status_code == 401:
            return JSONResponse(
                content={
                    "status": f"{resp.status_code} unauthorized",
                    "message": "Invalid or missing Azure credentials. Check API key and region."
                }
            )

        elif resp.status_code == 403:
            return JSONResponse(
                content={
                    "status": f"{resp.status_code} forbidden",
                    "message": "Access to Azure Translator is forbidden. Verify subscription and permissions."
                }
            )

        elif resp.status_code == 429:
            return JSONResponse(
                content={
                    "status": f"{resp.status_code} rate_limited",
                    "message": "Azure Translator rate limit exceeded. Try again later or optimize request volume."
                }
            )

        elif resp.status_code == 503:
            return JSONResponse(
                content={
                    "status": f"{resp.status_code} service_unavailable",
                    "message": "Azure Translator service temporarily unavailable."
                }
            )

        else:
            return JSONResponse(
                status_code=resp.status_code,
                content={
                    "status": "error",
                    "message": f"Unexpected error occurred. Azure response code: {resp.status_code}"
                }
            )

    except Exception as e:
        return JSONResponse(
            content={
                "status": "internal_error",
                "message": f"Health check failed due to: {str(e)}"
            }
>>>>>>> 5232b765
        )


@router.post("/upload-file")
async def upload_file(
    request: Request,
    file: UploadFile = File(...),
    target_language: str = Form(...),
    censor_profanity: bool = Form(...),
<<<<<<< HEAD
    # project_id from form is optional. If not provided, a new UUID will be generated.
    project_id: Optional[UUID] = Form(None),
=======
>>>>>>> 5232b765
    db: Session = Depends(get_db)
):
    if file.filename is None:
        raise HTTPException(status_code=400, detail="No filename provided.")

    base_name, file_ext = os.path.splitext(file.filename)
    if file_ext.lower() not in [".srt", ".vtt"]:
        raise HTTPException(status_code=400, detail="Unsupported file format.")

    # Retrieve user_id from session as per your existing code
    session_user = request.session.get("user")
    if not session_user or not session_user.get("email"):
        raise HTTPException(status_code=401, detail="User not authenticated")

    user_email = session_user["email"]
    user_db_record = db.query(User).filter(User.email == user_email).first()
    if not user_db_record:
        raise HTTPException(status_code=404, detail="User not found in database.")
    
    # Use the UUID from the database record
    user_id_uuid = user_db_record.user_id 

    # Generate a new project_id as UUID if not provided in the form
    if project_id is None:
        project_id_uuid = uuid4()
    else:
        project_id_uuid = project_id # Use the provided UUID

    original_file_content_bytes = await file.read()
    
    try:
<<<<<<< HEAD
        # Upload original file to Azure Blob Storage
        original_blob_name = upload_subtitle_file(
            ORIGINAL_SUBTITLES_CONTAINER,
            str(user_id_uuid), # Convert UUID to string for blob path
            str(project_id_uuid), # Convert UUID to string for blob path
            file.filename,
            original_file_content_bytes
        )
        if not original_blob_name:
            raise HTTPException(status_code=500, detail="Failed to upload original file to Azure Blob Storage.")
=======
        input_path = os.path.join(temp_dir, file.filename)
        base_name, file_ext = os.path.splitext(file.filename)
        tag = " and Censored" if censor_profanity else ""
        output_filename = f"{base_name} (Translated to {target_language.upper()}{tag}){file_ext}"
        output_path = os.path.join(temp_dir, output_filename)
>>>>>>> 5232b765

        file_content_str = original_file_content_bytes.decode('utf-8')
        translated_subtitles_data = None

        # Translate subtitle content
        if file_ext.lower() == ".srt":
            subtitles = list(srt.parse(file_content_str))
            texts = [s.content for s in subtitles]
<<<<<<< HEAD
            translated_texts = detect_and_translate(texts, target_language, censor_profanity)
=======
            translated = detect_and_translate(texts, target_language, censor_profanity)
>>>>>>> 5232b765
            for i, s in enumerate(subtitles):
                s.content = translated_texts[i]
            translated_subtitles_data = srt.compose(subtitles).encode('utf-8')
        elif file_ext.lower() == ".vtt":
<<<<<<< HEAD
            vtt_obj = webvtt.read_buffer(io.StringIO(file_content_str))
            texts = [caption.text for caption in vtt_obj.captions]
            translated_texts = detect_and_translate(texts, target_language, censor_profanity)
            for i, caption in enumerate(vtt_obj.captions):
                caption.text = translated_texts[i]
            translated_subtitles_data = vtt_obj.content.encode('utf-8')
            
        if not translated_subtitles_data:
            raise HTTPException(status_code=500, detail="Subtitle translation processing failed.")

        tag = " and Censored" if censor_profanity else ""
        translated_file_name = f"{base_name} (Translated to {target_language.upper()}{tag}){file_ext}"

        # Upload translated file to Azure Blob Storage
        translated_blob_name = upload_subtitle_file(
            TRANSLATED_SUBTITLES_CONTAINER,
            str(user_id_uuid), # Convert UUID to string for blob path
            str(project_id_uuid), # Convert UUID to string for blob path
            translated_file_name,
            translated_subtitles_data
        )
        if not translated_blob_name:
            raise HTTPException(status_code=500, detail="Failed to upload translated file to Azure Blob Storage.")

        # Save metadata for ORIGINAL file to database
        original_record = SubtitleFile(
            file_id=uuid4(), # Generate new UUID for file_id
            user_id=user_id_uuid, # Use UUID object directly for DB
            project_id=project_id_uuid, # Use UUID object directly for DB
            original_file_name=file.filename,
            storage_path=original_blob_name,
            file_format=file_ext.lower().lstrip("."),
            file_size_bytes=len(original_file_content_bytes),
            is_original=True,
            is_public=False,
            has_profanity=False, # Assuming false until profanity check
            source_language=LANGUAGE_CODES.get(file_ext.lower().lstrip("."), "auto"),
            created_at=datetime.utcnow()
        )
        db.add(original_record)

        # Save metadata for TRANSLATED file to database
        translated_record = SubtitleFile(
            file_id=uuid4(), # Generate new UUID for file_id
            user_id=user_id_uuid, # Use UUID object directly for DB
            project_id=project_id_uuid, # Use UUID object directly for DB
            original_filename=translated_file_name,
            storage_path=translated_blob_name,
            file_format=file_ext.lower().lstrip("."),
            file_size_bytes=len(translated_subtitles_data),
            is_original=False,
            is_public=False,
            has_profanity=censor_profanity,
            source_language=LANGUAGE_CODES.get(file_ext.lower().lstrip("."), "auto"), # Source of translation
            target_language=LANGUAGE_CODES.get(target_language, target_language), # Target of translation
            created_at=datetime.utcnow()
        )
        db.add(translated_record)

        db.commit()
        db.refresh(original_record)
        db.refresh(translated_record)
=======
            vtt = webvtt.read(input_path)
            texts = [caption.text for caption in vtt.captions]
            translated = detect_and_translate(texts, target_language, censor_profanity)
            for i, caption in enumerate(vtt.captions):
                caption.text = translated[i]
            vtt.save(output_path)
        else:
            raise ValueError("Unsupported file format. Please upload .srt or .vtt")

        # ✅ Retrieve user from session
        session_user = request.session.get("user")
        if not session_user or not session_user.get("email"):
            return JSONResponse(status_code=401, content={"error": "User not authenticated"})

        user_email = session_user["email"]
        user = db.query(User).filter(User.email == user_email).first()
        if not user:
            return JSONResponse(status_code=404, content={"error": "User not found"})

        # ✅ Store subtitle metadata in database
        subtitle = SubtitleFile(
            file_id=uuid4(),
            project_id=None,
            user_id=user.user_id,
            original_file_name=file.filename,
            storage_path=output_path,
            file_format=file_ext.lower().replace(".", ""),
            file_size_bytes=os.path.getsize(output_path),
            is_original=True,
            is_public=False,
            has_profanity=censor_profanity,
            source_language="auto",
            created_at=datetime.utcnow()
        )

        db.add(subtitle)
        db.commit()

        return {
            "original_filename": file.filename,
            "translated_filename": output_filename,
            "target_language": target_language,
            "target_language_name": LANGUAGE_CODES.get(target_language),
            "message": "File uploaded, translated, and saved successfully."
        }
>>>>>>> 5232b765

        return JSONResponse(status_code=200, content={
            "message": "Files uploaded, translated, and stored successfully.",
            "original_filename": file.filename,
            "original_blob_path": original_blob_name,
            "translated_filename": translated_file_name,
            "translated_blob_path": translated_blob_name,
            "user_id": str(user_id_uuid), # Return as string for API response
            "project_id": str(project_id_uuid), # Return as string for API response
            "source_language": LANGUAGE_CODES.get(file_ext.lower().lstrip("."), "auto"),
            "target_language": LANGUAGE_CODES.get(target_language, target_language),
            "target_language_name": LANGUAGE_CODES.get(target_language, "Unknown")
        })

    except HTTPException as http_exc: # Catch FastAPIs HTTPException
        raise http_exc
    except Exception as e:
<<<<<<< HEAD
        raise HTTPException(status_code=500, detail=f"Processing failed: {str(e)}")
=======
        return JSONResponse(
            status_code=500,
            content={"error": f"Internal server error: {str(e)}"}
        )


# Download subtitle file by dynamic name
@router.get("/download-subtitle")
def download_subtitle(filename: str = Query(..., description="Name of the subtitle file to download")):
    try:
        file_path = os.path.join(temp_dir, filename)
>>>>>>> 5232b765


@router.get("/download-subtitle")
async def download_subtitle(
    # These parameters identify the blob in Azure Storage
    user_id: UUID = Query(..., description="User ID associated with the file"), # Updated type to UUID
    project_id: UUID = Query(..., description="Project ID associated with the file"), # Updated type to UUID
    filename: str = Query(..., description="Name of the subtitle file to download"),
    container: str = Query(..., description="Container: 'original-subtitles' or 'translated-subtitles'") # Added container parameter
):
    if container not in [ORIGINAL_SUBTITLES_CONTAINER, TRANSLATED_SUBTITLES_CONTAINER]:
        raise HTTPException(status_code=400, detail=f"Invalid container. Use '{ORIGINAL_SUBTITLES_CONTAINER}' or '{TRANSLATED_SUBTITLES_CONTAINER}'.")

    file_content_bytes = download_subtitle_file(
        container,
        str(user_id), # Convert UUID to string for blob path
        str(project_id), # Convert UUID to string for blob path
        filename
    )

    if file_content_bytes:
        return StreamingResponse(
            io.BytesIO(file_content_bytes),
            media_type="application/octet-stream", # Use generic for broad compatibility
            headers={"Content-Disposition": f"attachment; filename=\"{filename}\""}
        )
    else:
        raise HTTPException(status_code=404, detail="File not found or download failed.")

# New: Endpoint to list files from Blob Storage
@router.get("/list-blob-files")
async def list_blob_files_endpoint(
    container: str = Query(..., description="Container: 'original-subtitles' or 'translated-subtitles'"),
    user_id: Optional[UUID] = Query(None, description="Optional User ID to filter"), # Updated type to UUID
    project_id: Optional[UUID] = Query(None, description="Optional Project ID to filter (requires User ID)") # Updated type to UUID
):
    if container not in [ORIGINAL_SUBTITLES_CONTAINER, TRANSLATED_SUBTITLES_CONTAINER]:
        raise HTTPException(status_code=400, detail=f"Invalid container. Use '{ORIGINAL_SUBTITLES_CONTAINER}' or '{TRANSLATED_SUBTITLES_CONTAINER}'.")

    if project_id and not user_id:
        raise HTTPException(status_code=400, detail="project_id filter requires user_id.")
    
    files_in_blob = list_subtitle_files(container, str(user_id) if user_id else None, str(project_id) if project_id else None)

    return JSONResponse(status_code=200, content={"container": container, "user_id": str(user_id) if user_id else None, "project_id": str(project_id) if project_id else None, "files": files_in_blob})

# New: Endpoint to delete files from Blob Storage
@router.delete("/delete-blob-file")
async def delete_blob_file_endpoint(
    container: str = Query(..., description="Container: 'original-subtitles' or 'translated-subtitles'"),
    user_id: UUID = Query(...), # Updated type to UUID
    project_id: UUID = Query(...), # Updated type to UUID
    file_name: str = Query(...)
):
    if container not in [ORIGINAL_SUBTITLES_CONTAINER, TRANSLATED_SUBTITLES_CONTAINER]:
        raise HTTPException(status_code=400, detail=f"Invalid container. Use '{ORIGINAL_SUBTITLES_CONTAINER}' or '{TRANSLATED_SUBTITLES_CONTAINER}'.")

<<<<<<< HEAD
    if delete_subtitle_file(container, str(user_id), str(project_id), file_name):
        return JSONResponse(status_code=200, content={"message": f"File '{file_name}' deleted successfully from '{container}'."})
    else:
        raise HTTPException(status_code=500, detail="Failed to delete file from Azure Blob Storage.")
=======
    except Exception as e:
        return JSONResponse(
            status_code=500,
            content={"error": f"Download failed: {str(e)}"}
        )


@router.get("/debug-env")
def debug_environment():
    """Debug endpoint to check environment variables"""
    return {
        "endpoint": os.getenv("AZURE_TRANSLATOR_ENDPOINT"),
        "region": os.getenv("AZURE_REGION"),
        "key_exists": bool(os.getenv("AZURE_SUBSCRIPTION_KEY")),
        "key_length": len(os.getenv("AZURE_SUBSCRIPTION_KEY", "")),
        "working_directory": os.getcwd(),
        "env_file_exists": os.path.exists(".env")
    }
>>>>>>> 5232b765
<|MERGE_RESOLUTION|>--- conflicted
+++ resolved
@@ -4,13 +4,8 @@
 import time
 import io
 
-<<<<<<< HEAD
 from fastapi import APIRouter, UploadFile, File, Form, Query, Request, Depends, HTTPException
 from fastapi.responses import JSONResponse, StreamingResponse
-=======
-from fastapi import APIRouter, UploadFile, File, Form, Query, Request, Depends
-from fastapi.responses import JSONResponse, FileResponse
->>>>>>> 5232b765
 from typing import Dict, Optional
 
 # from database.models import SubtitleFile, User
@@ -18,12 +13,6 @@
 from database.db import SessionLocal
 from sqlalchemy.orm import Session
 from uuid import uuid4, UUID
-
-from database.models import SubtitleFile, User
-from database.db import SessionLocal
-from sqlalchemy.orm import Session
-from uuid import uuid4
-from datetime import datetime
 
 import srt
 import webvtt
@@ -50,55 +39,22 @@
         yield db
     finally:
         db.close()
-<<<<<<< HEAD
-=======
-
->>>>>>> 5232b765
 
 # Environment Variables
 AZURE_TRANSLATOR_ENDPOINT = os.getenv("AZURE_TRANSLATOR_ENDPOINT")
 AZURE_SUBSCRIPTION_KEY = os.getenv("AZURE_SUBSCRIPTION_KEY")
 AZURE_REGION = os.getenv("AZURE_REGION")
 AZURE_LANGUAGES_URL = os.getenv("AZURE_LANGUAGES_URL")
-<<<<<<< HEAD
-=======
-
->>>>>>> 5232b765
 
 if not AZURE_SUBSCRIPTION_KEY or not AZURE_REGION:
     raise EnvironmentError("Missing AZURE_SUBSCRIPTION_KEY or AZURE_REGION in environment.")
 
 MAX_CHAR_LIMIT = 20000 # Azure limit is 50000 characters per request
 
-<<<<<<< HEAD
-=======
-MAX_CHAR_LIMIT = 20000  # Azure limit is 50000 characters per request
-
-
->>>>>>> 5232b765
 def fetch_language_codes() -> Dict[str, str]:
     try:
         if not AZURE_LANGUAGES_URL:
             raise EnvironmentError("AZURE_LANGUAGES_URL is not set in environment variables.")
-<<<<<<< HEAD
-=======
-
-        response = httpx.get(AZURE_LANGUAGES_URL)
-        response.raise_for_status()
-        data = response.json()
-
-        translation_langs = data.get("translation", {})
-        formatted_languages = {
-            code: lang_data["name"]
-            for code, lang_data in translation_langs.items()
-        }
-
-        return formatted_languages
-
-    except Exception as e:
-        print(f"Failed to fetch Azure language codes: {e}")
-        return {}
->>>>>>> 5232b765
 
         response = httpx.get(AZURE_LANGUAGES_URL)
         response.raise_for_status()
@@ -145,13 +101,12 @@
         chunks.append(current_chunk)
     return chunks
 
-<<<<<<< HEAD
-=======
-
->>>>>>> 5232b765
 def detect_and_translate(texts, to_lang, no_prof):
     path = "/translate?api-version=3.0"
     params = f"&to={to_lang}"
+    if no_prof:
+        params += "&profanityAction=Marked"
+    url = AZURE_TRANSLATOR_ENDPOINT.rstrip('/') + path + params
     if no_prof:
         params += "&profanityAction=Marked"
     url = AZURE_TRANSLATOR_ENDPOINT.rstrip('/') + path + params
@@ -160,11 +115,6 @@
         "Ocp-Apim-Subscription-Region": AZURE_REGION,
         "Content-Type": "application/json; charset=UTF-8",
     }
-<<<<<<< HEAD
-=======
-    # print(url, headers)
-
->>>>>>> 5232b765
     translated = []
     count = 1
     total_chunks = chunk_texts(texts, MAX_CHAR_LIMIT)
@@ -184,13 +134,6 @@
 
 LANGUAGE_CODES = fetch_language_codes()
 
-<<<<<<< HEAD
-=======
-# List of Languages present for translation
-LANGUAGE_CODES = fetch_language_codes()
-
-# Endpoint to get the supported languages
->>>>>>> 5232b765
 @router.get("/languages")
 def get_languages() -> Dict[str, str]:
     return LANGUAGE_CODES
@@ -204,24 +147,14 @@
         "Content-Type": "application/json; charset=UTF-8",
     }
     json_body = [{"Text": "Hello, world!!"}]
-<<<<<<< HEAD
 
     try:
         resp = httpx.post(url, headers=headers, json=json_body)
-=======
-    # print(url, headers, json_body)
-
-    try:
-        resp = httpx.post(url, headers=headers, json=json_body)
-        # print(resp.status_code, resp.json())
-
->>>>>>> 5232b765
         if resp.status_code == 200:
             return {
                 "status": f"{resp.status_code} healthy",
                 "message": "Backend server is running and Azure Translator is reachable."
             }
-<<<<<<< HEAD
         elif resp.status_code == 401:
             raise HTTPException(
                 status_code=401,
@@ -251,56 +184,6 @@
         raise HTTPException(
             status_code=500,
             detail=f"Health check failed due to: {str(e)}"
-=======
-
-        elif resp.status_code == 401:
-            return JSONResponse(
-                content={
-                    "status": f"{resp.status_code} unauthorized",
-                    "message": "Invalid or missing Azure credentials. Check API key and region."
-                }
-            )
-
-        elif resp.status_code == 403:
-            return JSONResponse(
-                content={
-                    "status": f"{resp.status_code} forbidden",
-                    "message": "Access to Azure Translator is forbidden. Verify subscription and permissions."
-                }
-            )
-
-        elif resp.status_code == 429:
-            return JSONResponse(
-                content={
-                    "status": f"{resp.status_code} rate_limited",
-                    "message": "Azure Translator rate limit exceeded. Try again later or optimize request volume."
-                }
-            )
-
-        elif resp.status_code == 503:
-            return JSONResponse(
-                content={
-                    "status": f"{resp.status_code} service_unavailable",
-                    "message": "Azure Translator service temporarily unavailable."
-                }
-            )
-
-        else:
-            return JSONResponse(
-                status_code=resp.status_code,
-                content={
-                    "status": "error",
-                    "message": f"Unexpected error occurred. Azure response code: {resp.status_code}"
-                }
-            )
-
-    except Exception as e:
-        return JSONResponse(
-            content={
-                "status": "internal_error",
-                "message": f"Health check failed due to: {str(e)}"
-            }
->>>>>>> 5232b765
         )
 
 
@@ -310,11 +193,8 @@
     file: UploadFile = File(...),
     target_language: str = Form(...),
     censor_profanity: bool = Form(...),
-<<<<<<< HEAD
     # project_id from form is optional. If not provided, a new UUID will be generated.
     project_id: Optional[UUID] = Form(None),
-=======
->>>>>>> 5232b765
     db: Session = Depends(get_db)
 ):
     if file.filename is None:
@@ -346,7 +226,6 @@
     original_file_content_bytes = await file.read()
     
     try:
-<<<<<<< HEAD
         # Upload original file to Azure Blob Storage
         original_blob_name = upload_subtitle_file(
             ORIGINAL_SUBTITLES_CONTAINER,
@@ -357,13 +236,6 @@
         )
         if not original_blob_name:
             raise HTTPException(status_code=500, detail="Failed to upload original file to Azure Blob Storage.")
-=======
-        input_path = os.path.join(temp_dir, file.filename)
-        base_name, file_ext = os.path.splitext(file.filename)
-        tag = " and Censored" if censor_profanity else ""
-        output_filename = f"{base_name} (Translated to {target_language.upper()}{tag}){file_ext}"
-        output_path = os.path.join(temp_dir, output_filename)
->>>>>>> 5232b765
 
         file_content_str = original_file_content_bytes.decode('utf-8')
         translated_subtitles_data = None
@@ -372,16 +244,11 @@
         if file_ext.lower() == ".srt":
             subtitles = list(srt.parse(file_content_str))
             texts = [s.content for s in subtitles]
-<<<<<<< HEAD
             translated_texts = detect_and_translate(texts, target_language, censor_profanity)
-=======
-            translated = detect_and_translate(texts, target_language, censor_profanity)
->>>>>>> 5232b765
             for i, s in enumerate(subtitles):
                 s.content = translated_texts[i]
             translated_subtitles_data = srt.compose(subtitles).encode('utf-8')
         elif file_ext.lower() == ".vtt":
-<<<<<<< HEAD
             vtt_obj = webvtt.read_buffer(io.StringIO(file_content_str))
             texts = [caption.text for caption in vtt_obj.captions]
             translated_texts = detect_and_translate(texts, target_language, censor_profanity)
@@ -444,53 +311,6 @@
         db.commit()
         db.refresh(original_record)
         db.refresh(translated_record)
-=======
-            vtt = webvtt.read(input_path)
-            texts = [caption.text for caption in vtt.captions]
-            translated = detect_and_translate(texts, target_language, censor_profanity)
-            for i, caption in enumerate(vtt.captions):
-                caption.text = translated[i]
-            vtt.save(output_path)
-        else:
-            raise ValueError("Unsupported file format. Please upload .srt or .vtt")
-
-        # ✅ Retrieve user from session
-        session_user = request.session.get("user")
-        if not session_user or not session_user.get("email"):
-            return JSONResponse(status_code=401, content={"error": "User not authenticated"})
-
-        user_email = session_user["email"]
-        user = db.query(User).filter(User.email == user_email).first()
-        if not user:
-            return JSONResponse(status_code=404, content={"error": "User not found"})
-
-        # ✅ Store subtitle metadata in database
-        subtitle = SubtitleFile(
-            file_id=uuid4(),
-            project_id=None,
-            user_id=user.user_id,
-            original_file_name=file.filename,
-            storage_path=output_path,
-            file_format=file_ext.lower().replace(".", ""),
-            file_size_bytes=os.path.getsize(output_path),
-            is_original=True,
-            is_public=False,
-            has_profanity=censor_profanity,
-            source_language="auto",
-            created_at=datetime.utcnow()
-        )
-
-        db.add(subtitle)
-        db.commit()
-
-        return {
-            "original_filename": file.filename,
-            "translated_filename": output_filename,
-            "target_language": target_language,
-            "target_language_name": LANGUAGE_CODES.get(target_language),
-            "message": "File uploaded, translated, and saved successfully."
-        }
->>>>>>> 5232b765
 
         return JSONResponse(status_code=200, content={
             "message": "Files uploaded, translated, and stored successfully.",
@@ -508,21 +328,7 @@
     except HTTPException as http_exc: # Catch FastAPIs HTTPException
         raise http_exc
     except Exception as e:
-<<<<<<< HEAD
         raise HTTPException(status_code=500, detail=f"Processing failed: {str(e)}")
-=======
-        return JSONResponse(
-            status_code=500,
-            content={"error": f"Internal server error: {str(e)}"}
-        )
-
-
-# Download subtitle file by dynamic name
-@router.get("/download-subtitle")
-def download_subtitle(filename: str = Query(..., description="Name of the subtitle file to download")):
-    try:
-        file_path = os.path.join(temp_dir, filename)
->>>>>>> 5232b765
 
 
 @router.get("/download-subtitle")
@@ -580,28 +386,7 @@
     if container not in [ORIGINAL_SUBTITLES_CONTAINER, TRANSLATED_SUBTITLES_CONTAINER]:
         raise HTTPException(status_code=400, detail=f"Invalid container. Use '{ORIGINAL_SUBTITLES_CONTAINER}' or '{TRANSLATED_SUBTITLES_CONTAINER}'.")
 
-<<<<<<< HEAD
     if delete_subtitle_file(container, str(user_id), str(project_id), file_name):
         return JSONResponse(status_code=200, content={"message": f"File '{file_name}' deleted successfully from '{container}'."})
     else:
         raise HTTPException(status_code=500, detail="Failed to delete file from Azure Blob Storage.")
-=======
-    except Exception as e:
-        return JSONResponse(
-            status_code=500,
-            content={"error": f"Download failed: {str(e)}"}
-        )
-
-
-@router.get("/debug-env")
-def debug_environment():
-    """Debug endpoint to check environment variables"""
-    return {
-        "endpoint": os.getenv("AZURE_TRANSLATOR_ENDPOINT"),
-        "region": os.getenv("AZURE_REGION"),
-        "key_exists": bool(os.getenv("AZURE_SUBSCRIPTION_KEY")),
-        "key_length": len(os.getenv("AZURE_SUBSCRIPTION_KEY", "")),
-        "working_directory": os.getcwd(),
-        "env_file_exists": os.path.exists(".env")
-    }
->>>>>>> 5232b765
