from fastapi import FastAPI
from fastapi.middleware.cors import CORSMiddleware
<<<<<<< HEAD
# from api.routes import router as api_router
from backend.api.routes import router as api_router
=======
from api.routes import router as api_router
>>>>>>> 5232b765
from api.auth import router as auth_router
from starlette.middleware.sessions import SessionMiddleware
import os
from api.auth_email import router as email_auth_router
<<<<<<< HEAD
from dotenv import load_dotenv

# Load environment variables from the .env file located in the storage directory
load_dotenv(dotenv_path=os.path.join(os.path.dirname(__file__), 'storage', '.env'))
=======
from api.db_health import router as db_test_router
>>>>>>> 5232b765

app = FastAPI(
    title="Subtitle Translator API",
    description="Translate .srt and .vtt subtitle files using Azure AI Translator.",
    version="1.0.0"
)

app.include_router(email_auth_router)

<<<<<<< HEAD
=======
app.include_router(db_test_router)

>>>>>>> 5232b765
# Enable session middleware for OAuth
app.add_middleware(SessionMiddleware, secret_key = os.getenv("SESSION_SECRET_KEY"), same_site = "lax", https_only = False)

# Allow CORS for local dev
app.add_middleware(
    CORSMiddleware,
    allow_origins=["http://localhost:3000"],  # For development; restrict in production
    allow_credentials=True,
    allow_methods=["*"],
    allow_headers=["*"],
)

# API Routes
app.include_router(api_router, prefix="/api")
app.include_router(auth_router)

@app.get("/")
def read_root():
    return {"message": "Subtitle Translator backend running."}<|MERGE_RESOLUTION|>--- conflicted
+++ resolved
@@ -1,23 +1,10 @@
 from fastapi import FastAPI
 from fastapi.middleware.cors import CORSMiddleware
-<<<<<<< HEAD
-# from api.routes import router as api_router
-from backend.api.routes import router as api_router
-=======
 from api.routes import router as api_router
->>>>>>> 5232b765
 from api.auth import router as auth_router
 from starlette.middleware.sessions import SessionMiddleware
 import os
 from api.auth_email import router as email_auth_router
-<<<<<<< HEAD
-from dotenv import load_dotenv
-
-# Load environment variables from the .env file located in the storage directory
-load_dotenv(dotenv_path=os.path.join(os.path.dirname(__file__), 'storage', '.env'))
-=======
-from api.db_health import router as db_test_router
->>>>>>> 5232b765
 
 app = FastAPI(
     title="Subtitle Translator API",
@@ -27,11 +14,6 @@
 
 app.include_router(email_auth_router)
 
-<<<<<<< HEAD
-=======
-app.include_router(db_test_router)
-
->>>>>>> 5232b765
 # Enable session middleware for OAuth
 app.add_middleware(SessionMiddleware, secret_key = os.getenv("SESSION_SECRET_KEY"), same_site = "lax", https_only = False)
 
