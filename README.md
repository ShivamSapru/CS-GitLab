--- conflicted
+++ resolved
@@ -17,158 +17,6 @@
 - Storage: PostgreSQL
 - Deployment: Docker
 
-<<<<<<< HEAD
----
-
-## 🛠️ Getting Started
-
-### Step 0: Create Your Environment File
-
-1. Copy the example environment configuration:
-   ```bash
-   cp .env.example .env
-   ```
-
-2. Open `.env` and insert the necessary credentials using the steps below.
-
----
-
-## 🔐 Authentication Setup
-
-This app supports two types of login:
-
-* **Google OAuth 2.0 Login**
-* **Email + Password Login**
-
-FastAPI sessions are secured using cookie-based sessions via `SessionMiddleware`.
-
-### Step 1: Google OAuth Setup
-
-1. Go to [Google Cloud Console](https://console.cloud.google.com/).
-2. Select your project (or create a new one).
-3. Navigate to: `APIs & Services > Credentials`.
-4. Click **Create Credentials > OAuth client ID**.
-5. Choose **Web application**.
-6. Under **Authorized JavaScript origins**, add:
-
-   * `http://localhost:3000`
-7. Under **Authorized redirect URIs**, add:
-
-   * `http://localhost:8000/auth/callback`
-8. Save and copy:
-
-   * **Client ID**
-   * **Client Secret**
-
-Add these to your `.env` file:
-
-```env
-GOOGLE_CLIENT_ID=your_client_id
-GOOGLE_CLIENT_SECRET=your_client_secret
-```
-
----
-
-### Step 2: Session Secret Key
-
-Generate a secure key:
-
-```bash
-python -c "import secrets; print(secrets.token_hex(32))"
-```
-
-Add this to your `.env` file:
-
-```env
-SESSION_SECRET_KEY=your_generated_secret_key
-```
-
----
-
-## 🌐 Azure AI Translator Setup
-
-To enable subtitle translation:
-
-1. Go to [Azure Portal](https://portal.azure.com/).
-2. Navigate to **Create a resource > AI + Machine Learning > Translator**.
-3. Fill in the required fields:
-
-   * **Resource Name**: e.g., `subtitle-translator-api`
-   * **Region**: e.g., `northeurope`
-   * **Pricing Tier**: Choose **F0 (free)** or **S1 (standard)**
-4. Click **Review + Create**, then **Create**.
-5. Once the resource is created:
-
-   * Go to **Keys and Endpoint**
-   * Copy:
-
-     * **Key 1**
-     * **Region**
-     * **Endpoint** (e.g., `https://api.cognitive.microsofttranslator.com/`)
-
-Add these to your `.env` file:
-
-```env
-AZURE_SUBSCRIPTION_KEY=your_key_1
-AZURE_REGION=your_region
-AZURE_TRANSLATOR_ENDPOINT=https://api.cognitive.microsofttranslator.com
-AZURE_LANGUAGES_URL=https://api.cognitive.microsofttranslator.com/languages?api-version=3.0&scope=translation
-```
-
----
-
-## Integrating with PostgreSQL
-
-### Step 1: Install PostgreSQL:
-https://www.postgresql.org/download/
-
-Create a new database (eg. Subtitle_translator) from pgAdmin
-
-### Step 2: Update .env:
-In your .env file, add the following:
-```env
-DATABASE_URL=postgresql+psycopg2://<username>:<password>@localhost:5432/<your_db_name>
-```
-
-### Step 3: Install psycpog2:
-```bash
-pip install psycopg2-binary
-```
-
-### Step 4: Initialize the DB Tables:
-From the /backend directory, run:
-```bash
-python init_db.py
-``` 
-
-### Optional: Test DB Connection:
-You can test if your database is connected by hitting this FastAPI endpoint:
-```bash
-GET http://localhost:8000/db-test
-```
-If successful, it will return:
-```json
-{ "message": "Database connection successful" }
-```
-
-## Running the Project
-
-### Start the Backend
-
-```bash
-cd backend
-pip install -r requirements.txt
-uvicorn main:app --reload
-```
-
-### Start the Frontend
-
-```bash
-cd frontend
-npm install
-npm run dev
-```
-=======
 
 ## How to Run the WebApp
 
@@ -186,5 +34,4 @@
 
 Please switch to the `dev` branch to view or contribute to the application codebase.
 
----
->>>>>>> f1ba98e3
+---