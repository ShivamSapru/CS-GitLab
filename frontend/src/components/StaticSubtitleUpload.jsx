import React, { useState, useRef, useEffect } from "react";
import {
  Upload,
  Download,
  Check,
  X,
  AlertCircle,
  ChevronDown,
<<<<<<< HEAD
<<<<<<< HEAD
=======
  Archive,
>>>>>>> origin/feature/backend
=======
  Archive,
  Eye,
  Edit,
  Save,
>>>>>>> ad57b7a0
} from "lucide-react";

// API Configuration for Static Upload only
const API_BASE_URL = "http://localhost:8000/api";
const MAX_SELECTED_LANGUAGES = 5;

const apiCall = async (endpoint, options = {}) => {
  try {
<<<<<<< HEAD
<<<<<<< HEAD
    const response = await fetch(`${API_BASE_URL}${endpoint}`, options);
=======
    const response = await fetch(`${API_BASE_URL}${endpoint}`, {
      ...options,
      credentials: "include",  
    });

>>>>>>> ad57b7a0
    if (!response.ok) {
      const errorData = await response.json();
      throw new Error(
        errorData.error || `HTTP error! status: ${response.status}`
      );
    }
<<<<<<< HEAD
=======
    const response = await fetch(`${API_BASE_URL}${endpoint}`, {
      ...options,
      credentials: "include",  // 🔐 Ensures cookies (session) are sent
    });

    if (!response.ok) {
      const errorData = await response.json();
      throw new Error(
        errorData.error || `HTTP error! status: ${response.status}`
      );
    }

>>>>>>> origin/feature/backend
=======

>>>>>>> ad57b7a0
    return await response.json();
  } catch (error) {
    console.error("API call failed:", error);
    throw error;
  }
};

<<<<<<< HEAD
=======

>>>>>>> origin/feature/backend
// Multi-select dropdown component
const MultiSelectDropdown = ({
  languages,
  selectedLanguages,
  onSelectionChange,
  disabled,
  searchTerm,
  onSearchChange,
  maxLanguages,
}) => {
  const [isOpen, setIsOpen] = useState(false);
  const dropdownRef = useRef(null);

  useEffect(() => {
    const handleClickOutside = (event) => {
      if (dropdownRef.current && !dropdownRef.current.contains(event.target)) {
        setIsOpen(false);
      }
    };

    document.addEventListener("mousedown", handleClickOutside);
    return () => document.removeEventListener("mousedown", handleClickOutside);
  }, []);

  const handleLanguageToggle = (languageCode) => {
    if (selectedLanguages.includes(languageCode)) {
      // Remove language (always allowed)
      const newSelection = selectedLanguages.filter(
        (code) => code !== languageCode,
      );
      onSelectionChange(newSelection);
    } else {
      // Add language (only if under limit)
      if (selectedLanguages.length < MAX_SELECTED_LANGUAGES) {
        const newSelection = [...selectedLanguages, languageCode];
        onSelectionChange(newSelection);
      }
      // Don't add if at limit - could show a message here if needed
    }
    onSearchChange(""); // Clear search after selection
    setIsOpen(false); // Close dropdown after selection
  };

  const removeLanguage = (languageCode) => {
    onSelectionChange(
      selectedLanguages.filter((code) => code !== languageCode),
    );
  };

  const getSelectedLanguageNames = () => {
    return selectedLanguages.map(
      (code) => languages.find((lang) => lang.code === code)?.name || code,
    );
  };

  return (
    <div className="relative" ref={dropdownRef}>
      {/* Selected languages display */}
      <div className="mb-2 flex flex-wrap gap-2">
        {selectedLanguages.map((code) => {
          const language = languages.find((lang) => lang.code === code);
          return (
            <span
              key={code}
              className="inline-flex items-center px-3 py-1 rounded-full text-sm bg-blue-100 text-blue-800"
            >
              {language?.name || code}
              <button
                onClick={() => removeLanguage(code)}
                className="ml-2 text-blue-600 hover:text-blue-800"
                disabled={disabled}
              >
                <X className="w-3 h-3" />
              </button>
            </span>
          );
        })}
      </div>

      {/* Search input */}
      <div className="relative">
        <input
          type="text"
          value={searchTerm}
          onChange={(e) => onSearchChange(e.target.value)}
          onFocus={() => !disabled && setIsOpen(true)}
          placeholder={
            selectedLanguages.length === 0
              ? "Select or type to search languages..."
              : `${selectedLanguages.length} selected - type to search more...`
          }
          disabled={disabled}
          className={`w-full p-3 border rounded-lg pr-10 ${
            disabled
              ? "border-gray-200 bg-gray-50 text-gray-400 cursor-not-allowed"
              : "border-gray-300 bg-white hover:border-gray-400 focus:ring-2 focus:ring-blue-500 focus:border-blue-500"
          }`}
        />
        <ChevronDown
          className={`absolute right-3 top-1/2 transform -translate-y-1/2 w-5 h-5 transition-transform ${isOpen ? "rotate-180" : ""} ${disabled ? "text-gray-300" : "text-gray-400"}`}
        />
      </div>

      {/* Dropdown menu */}
      {isOpen && !disabled && (
        <div className="absolute z-10 w-full mt-1 bg-white border border-gray-300 rounded-lg shadow-lg max-h-60 overflow-y-auto">
          {languages
            .filter(
              (language) =>
                language.name
                  .toLowerCase()
                  .includes(searchTerm.toLowerCase()) ||
                language.code.toLowerCase().includes(searchTerm.toLowerCase()),
            )
            .map((language) => {
              const isSelected = selectedLanguages.includes(language.code);
              const isAtLimit = selectedLanguages.length >= maxLanguages;
              const isDisabled = !isSelected && isAtLimit;

              return (
                <button
                  key={language.code}
                  type="button"
                  onClick={() => handleLanguageToggle(language.code)}
                  disabled={isDisabled}
                  className={`w-full px-4 py-2 text-left flex items-center justify-between ${
                    isDisabled
                      ? "text-gray-400 cursor-not-allowed"
                      : "hover:bg-gray-50"
                  } ${isSelected ? "bg-blue-50" : ""}`}
                >
                  <span className="truncate">{language.name}</span>
                  {selectedLanguages.includes(language.code) && (
                    <Check className="w-4 h-4 text-blue-500 flex-shrink-0 ml-2" />
                  )}
                </button>
              );
            })}
        </div>
      )}
    </div>
  );
};

const ToggleSwitch = ({ enabled, onChange, disabled }) => {
  return (
    <button
      type="button"
      onClick={() => !disabled && onChange(!enabled)}
      disabled={disabled}
      className={`relative inline-flex h-6 w-11 items-center rounded-full transition-colors focus:outline-none focus:ring-2 focus:ring-blue-500 focus:ring-offset-2 ${
        disabled
          ? "bg-gray-200 cursor-not-allowed"
          : enabled
            ? "bg-blue-600"
            : "bg-gray-200"
      }`}
    >
      <span
        className={`inline-block h-4 w-4 transform rounded-full bg-white transition-transform ${
          enabled ? "translate-x-6" : "translate-x-1"
        }`}
      />
    </button>
  );
};

const StaticSubtitleUpload = () => {
  const [dragActive, setDragActive] = useState(false);
  const [uploadedFile, setUploadedFile] = useState(null);
  const [censorProfanity, setCensorProfanity] = useState(false);
  const [targetLanguages, setTargetLanguages] = useState([]);
  const [translationProgress, setTranslationProgress] = useState(0);
  const [isTranslating, setIsTranslating] = useState(false);
  const [translatedFiles, setTranslatedFiles] = useState([]);
  const [searchTerm, setSearchTerm] = useState("");
  const [languages, setLanguages] = useState([]);
  const [loadingLanguages, setLoadingLanguages] = useState(true);
  const [error, setError] = useState(null);
  const [backendConnected, setBackendConnected] = useState(false);
  const [currentTranslatingLanguage, setCurrentTranslatingLanguage] =
    useState("");
<<<<<<< HEAD
<<<<<<< HEAD
=======
  const [isDownloadingZip, setIsDownloadingZip] = useState(false);
>>>>>>> origin/feature/backend
=======
  const [isDownloadingZip, setIsDownloadingZip] = useState(false);
>>>>>>> ad57b7a0
  const fileInputRef = useRef(null);
  const [previewingFile, setPreviewingFile] = useState(null);
  const [previewContent, setPreviewContent] = useState("");
  const [showPreview, setShowPreview] = useState(false);
  const [loadingPreview, setLoadingPreview] = useState(false);
  const [originalContent, setOriginalContent] = useState("");
  const [loadingOriginal, setLoadingOriginal] = useState(false);
  const [isEditing, setIsEditing] = useState(false);
  const [editedContent, setEditedContent] = useState("");
  const [isSaving, setIsSaving] = useState(false);

  // Load languages from Microsoft Translator API
  useEffect(() => {
    const loadLanguages = async () => {
      try {
        setLoadingLanguages(true);
        setError(null);

        // First check if backend is healthy
        await apiCall("/health");
        setBackendConnected(true);

        // Fetch languages from Microsoft Translator API
        const response = await fetch(
          "https://api.cognitive.microsofttranslator.com/languages?api-version=3.0&scope=translation",
        );
        if (!response.ok) {
          throw new Error(`Failed to fetch languages: ${response.status}`);
        }

        const data = await response.json();

        // Convert Microsoft Translator format to our format
        const languageArray = Object.entries(data.translation).map(
          ([code, info]) => ({
            code,
            name: info.name,
            nativeName: info.nativeName,
          }),
        );

        // Sort languages alphabetically by name
        languageArray.sort((a, b) => a.name.localeCompare(b.name));

        setLanguages(languageArray);
        setError(null);
      } catch (err) {
        if (err.message.includes("Failed to fetch languages")) {
          // If Microsoft API fails, try to fall back to backend
          try {
            const languageData = await apiCall("/languages");
            const languageArray = Object.entries(languageData).map(
              ([code, name]) => ({
                code,
                name,
              }),
            );
            setLanguages(languageArray);
            setBackendConnected(true);
            setError(null);
          } catch (backendErr) {
            setBackendConnected(false);
            setLanguages([]);
            setError(
              `Language loading failed: ${err.message}. Backend connection also failed: ${backendErr.message}`,
            );
          }
        } else {
          setBackendConnected(false);
          setLanguages([]);
          setError(
            `Backend connection failed: ${err.message}. Please ensure your FastAPI server is running on http://localhost:8000 with Azure credentials configured.`,
          );
        }
        console.error("Failed to load languages:", err);
      } finally {
        setLoadingLanguages(false);
      }
    };

    loadLanguages();
  }, []);

  const handleDrag = (e) => {
    e.preventDefault();
    e.stopPropagation();
    if (e.type === "dragenter" || e.type === "dragover") {
      setDragActive(true);
    } else if (e.type === "dragleave") {
      setDragActive(false);
    }
  };

  const handleDrop = (e) => {
    e.preventDefault();
    e.stopPropagation();
    setDragActive(false);

    if (!backendConnected) {
      setError("Please connect to the backend first");
      return;
    }

    if (e.dataTransfer.files && e.dataTransfer.files[0]) {
      const file = e.dataTransfer.files[0];
      if (file.name.endsWith(".srt") || file.name.endsWith(".vtt")) {
        setUploadedFile(file);
        setError(null);
      } else {
        setError("Please upload a .srt or .vtt file");
      }
    }
  };

  const handleFileInput = (e) => {
    if (!backendConnected) {
      setError("Please connect to the backend first");
      return;
    }

    if (e.target.files && e.target.files[0]) {
      const file = e.target.files[0];
      setUploadedFile(file);
      setError(null);
    }
  };

  // Enhanced translation function with better progress tracking
  const startTranslation = async () => {
    if (!backendConnected) {
      setError("Backend not connected. Please start your FastAPI server.");
      return;
    }

    if (!uploadedFile || targetLanguages.length === 0) return;

    setIsTranslating(true);
    setTranslationProgress(0);
    setTranslatedFiles([]);
    setError(null);

    try {
      const totalLanguages = targetLanguages.length;
      const translatedResults = [];

      // Process each target language sequentially
      for (let i = 0; i < targetLanguages.length; i++) {
        const targetLang = targetLanguages[i];
        const targetLangName =
          languages.find((l) => l.code === targetLang)?.name || targetLang;

        setCurrentTranslatingLanguage(`Translating to ${targetLangName}...`);

        // Create FormData for file upload
        const formData = new FormData();
        formData.append("file", uploadedFile);
        formData.append("source_language", "auto");
        formData.append("censor_profanity", censorProfanity);
        formData.append("target_language", targetLang);

        try {
          // Start translation request
          const result = await apiCall("/upload-file", {
            method: "POST",
            body: formData,
          });

          translatedResults.push({
            language: targetLang,
            languageName: targetLangName,
            filename: result.translated_filename,
            originalFilename: result.original_filename,
            message: result.message,
          });

          // Update progress
          const progress = ((i + 1) / totalLanguages) * 100;
          setTranslationProgress(progress);

          // Small delay to show progress
          if (i < targetLanguages.length - 1) {
            await new Promise((resolve) => setTimeout(resolve, 500));
          }
        } catch (err) {
          console.error(`Translation failed for ${targetLang}:`, err);
          setError(`Translation failed for ${targetLangName}: ${err.message}`);
          break; // Stop on first error
        }
      }

      setTranslatedFiles(translatedResults);
      setCurrentTranslatingLanguage("");
    } catch (err) {
      setError(`Translation failed: ${err.message}`);
      setCurrentTranslatingLanguage("");
    } finally {
      setIsTranslating(false);
    }
  };

  // Download translated file from backend
  const downloadFile = async (filename) => {
    if (!backendConnected) {
      setError("Backend not connected. Cannot download files.");
      return;
    }

    try {
      const response = await fetch(
        `${API_BASE_URL}/download-subtitle?filename=${encodeURIComponent(filename)}`,
      );

      if (!response.ok) {
        const errorData = await response.json();
        throw new Error(errorData.error || "Download failed");
      }

      const blob = await response.blob();
      const url = window.URL.createObjectURL(blob);
      const a = document.createElement("a");
      a.href = url;
      a.download = filename;
      document.body.appendChild(a);
      a.click();
      document.body.removeChild(a);
      window.URL.revokeObjectURL(url);
    } catch (err) {
      setError(`Download failed: ${err.message}`);
    }
  };

<<<<<<< HEAD
<<<<<<< HEAD
=======
=======
>>>>>>> ad57b7a0
  // Add new function to download all files as ZIP
  const downloadAllAsZip = async () => {
    if (!backendConnected) {
      setError("Backend not connected. Cannot download files.");
      return;
    }

    if (translatedFiles.length === 0) {
      setError("No translated files available for download.");
      return;
    }

    setIsDownloadingZip(true);
    setError(null);

    try {
      // Send the list of filenames to the backend
      const filenames = translatedFiles.map((file) => file.filename);

      const response = await fetch(`${API_BASE_URL}/download-zip`, {
        method: "POST",
        headers: {
          "Content-Type": "application/json",
        },
        body: JSON.stringify({ filenames }),
      });

      if (!response.ok) {
        const errorData = await response.json();
        throw new Error(errorData.error || "ZIP download failed");
      }

      const blob = await response.blob();
      const url = window.URL.createObjectURL(blob);
      const a = document.createElement("a");
      a.href = url;

      // Create a meaningful ZIP filename based on the original file
      const originalName =
        uploadedFile?.name.replace(/\.[^/.]+$/, "") || "subtitles";
      a.download = `${originalName}_translated.zip`;

      document.body.appendChild(a);
      a.click();
      document.body.removeChild(a);
      window.URL.revokeObjectURL(url);
    } catch (err) {
      setError(`ZIP download failed: ${err.message}`);
    } finally {
      setIsDownloadingZip(false);
    }
  };

<<<<<<< HEAD
>>>>>>> origin/feature/backend
=======
  // Preview subtitle file content with original comparison
  const previewFile = async (filename, languageName) => {
    if (!backendConnected) {
      setError("Backend not connected. Cannot preview files.");
      return;
    }

    setLoadingPreview(true);
    setLoadingOriginal(true);
    setError(null);

    try {
      // Fetch translated file
      const translatedResponse = await fetch(
        `${API_BASE_URL}/download-subtitle?filename=${encodeURIComponent(filename)}`,
      );

      if (!translatedResponse.ok) {
        const errorData = await translatedResponse.json();
        throw new Error(errorData.error || "Preview failed");
      }

      const translatedContent = await translatedResponse.text();
      setPreviewContent(translatedContent);
      setLoadingPreview(false);

      // Fetch original file content
      if (uploadedFile) {
        const reader = new FileReader();
        reader.onload = (e) => {
          setOriginalContent(e.target.result);
          setLoadingOriginal(false);
        };
        reader.onerror = () => {
          setError("Failed to read original file");
          setLoadingOriginal(false);
        };
        reader.readAsText(uploadedFile);
      }

      setPreviewingFile({ filename, languageName });
      setShowPreview(true);
      // Add this: Scroll to preview section after a short delay
      setTimeout(() => {
        if (previewSectionRef.current) {
          previewSectionRef.current.scrollIntoView({
            behavior: "smooth",
            block: "start",
            inline: "nearest",
          });
        }
      }, 100); // Small delay to ensure the component has rendered
    } catch (err) {
      setError(`Preview failed: ${err.message}`);
      setLoadingPreview(false);
      setLoadingOriginal(false);
    }
  };

  // Sync scroll between original and translated preview
  const handleScrollSync = (e, targetRef) => {
    if (targetRef.current) {
      targetRef.current.scrollTop = e.target.scrollTop;
      targetRef.current.scrollLeft = e.target.scrollLeft;
    }
  };

  // Close preview
  const closePreview = () => {
    setShowPreview(false);
    setPreviewingFile(null);
    setPreviewContent("");
    setOriginalContent("");
    setLoadingOriginal(false);
    setIsEditing(false);
    setEditedContent("");
    setIsSaving(false);
  };

  // Start editing mode
  const startEditing = () => {
    setEditedContent(previewContent);
    setIsEditing(true);
  };

  // Cancel editing
  const cancelEditing = () => {
    setIsEditing(false);
    setEditedContent("");
    if (translatedPreviewRef.current) {
      translatedPreviewRef.current.scrollTop = 0;
    }
  };

  // Save edited content
  const saveEditedFile = async () => {
    if (!backendConnected || !previewingFile) {
      setError("Cannot save: Backend not connected or no file selected.");
      return;
    }

    setIsSaving(true);
    setError(null);

    try {
      // Create a blob from the edited content
      const blob = new Blob([editedContent], { type: "text/plain" });
      const formData = new FormData();
      formData.append("file", blob, previewingFile.filename);
      formData.append("edited", "true"); // Flag to indicate this is an edited file

      // You might want to create a new endpoint for saving edited files
      // For now, we'll download the edited content directly
      const url = window.URL.createObjectURL(blob);
      const a = document.createElement("a");
      a.href = url;
      a.download = previewingFile.filename
        .replace(".srt", "_edited.srt")
        .replace(".vtt", "_edited.vtt");
      document.body.appendChild(a);
      a.click();
      document.body.removeChild(a);
      window.URL.revokeObjectURL(url);

      // Update the preview content to match edited content
      setPreviewContent(editedContent);
      setIsEditing(false);
      setEditedContent("");
    } catch (err) {
      setError(`Save failed: ${err.message}`);
    } finally {
      setIsSaving(false);
    }
  };

>>>>>>> ad57b7a0
  const resetComponent = () => {
    setUploadedFile(null);
    setTranslationProgress(0);
    setTranslatedFiles([]);
    setCensorProfanity(false);
    setTargetLanguages([]);
    setError(null);
    setCurrentTranslatingLanguage("");
<<<<<<< HEAD
<<<<<<< HEAD
=======
    setIsDownloadingZip(false);
>>>>>>> origin/feature/backend
=======
    setIsDownloadingZip(false);
    setShowPreview(false);
    setPreviewingFile(null);
    setPreviewContent("");
    setOriginalContent("");
    setLoadingPreview(false);
    setLoadingOriginal(false);
    setIsEditing(false);
    setEditedContent("");
    setIsSaving(false);
>>>>>>> ad57b7a0
    if (fileInputRef.current) {
      fileInputRef.current.value = "";
    }
  };

  const originalPreviewRef = useRef(null);
  const translatedPreviewRef = useRef(null);
  const previewSectionRef = useRef(null);
  const editTextareaRef = useRef(null);

  // Retry connection to backend
  const retryConnection = async () => {
    setLoadingLanguages(true);
    setError(null);

    try {
      await apiCall("/health");
      setBackendConnected(true);

      // Try to reload languages from Microsoft API
      const response = await fetch(
        "https://api.cognitive.microsofttranslator.com/languages?api-version=3.0&scope=translation",
      );
      if (response.ok) {
        const data = await response.json();
        const languageArray = Object.entries(data.translation).map(
          ([code, info]) => ({
            code,
            name: info.name,
            nativeName: info.nativeName,
          }),
        );
        languageArray.sort((a, b) => a.name.localeCompare(b.name));
        setLanguages(languageArray);
      } else {
        // Fallback to backend languages
        const languageData = await apiCall("/languages");
        const languageArray = Object.entries(languageData).map(
          ([code, name]) => ({
            code,
            name,
          }),
        );
        setLanguages(languageArray);
      }

      setError(null);
    } catch (err) {
      setBackendConnected(false);
      setLanguages([]);
      setError(
        `Backend connection failed: ${err.message}. Please ensure your FastAPI server is running with Azure credentials configured.`,
      );
    } finally {
      setLoadingLanguages(false);
    }
  };

  return (
    <div className="max-w-4xl mx-auto p-6">
      <div className="bg-white rounded-xl shadow-lg p-8">
        <h2 className="text-2xl font-bold text-gray-900 mb-6">
          Azure Powered Subtitle Translation
        </h2>

        {/* Backend Connection Status */}
        <div
          className={`mb-6 p-4 rounded-lg ${
            backendConnected
              ? "bg-green-50 border border-green-200"
              : "bg-red-50 border border-red-200"
          }`}
        >
          <div className="flex items-center justify-between">
            <div className="flex items-center">
              <div
                className={`w-3 h-3 rounded-full mr-3 ${
                  backendConnected ? "bg-green-500" : "bg-red-500"
                }`}
              ></div>
              <span
                className={`font-medium ${
                  backendConnected ? "text-green-800" : "text-red-800"
                }`}
              >
                Azure Translation Service:{" "}
                {backendConnected ? "Connected" : "Disconnected"}
              </span>
            </div>
            {!backendConnected && (
              <button
                onClick={retryConnection}
                disabled={loadingLanguages}
                className="px-4 py-2 bg-blue-500 text-white rounded-lg hover:bg-blue-600 disabled:bg-gray-300 text-sm"
              >
                {loadingLanguages ? "Connecting..." : "Retry Connection"}
              </button>
            )}
          </div>
        </div>

        {/* Error Display */}
        {error && (
          <div className="mb-6 p-4 bg-red-50 border border-red-200 rounded-lg">
            <div className="flex items-start">
              <AlertCircle className="w-5 h-5 text-red-500 mr-2 mt-0.5 flex-shrink-0" />
              <div className="text-red-800">
                <div className="font-medium mb-1">Translation Error</div>
                <div className="text-sm">{error}</div>
              </div>
            </div>
          </div>
        )}

        {/* Show setup instructions when backend is not connected */}
        {!backendConnected && !loadingLanguages && (
          <div className="mb-6 p-6 bg-blue-50 border border-blue-200 rounded-lg">
            <h3 className="text-lg font-medium text-blue-800 mb-2">
              Setup Required
            </h3>
            <p className="text-blue-700 mb-4">
              This feature requires Azure Translator service. Please ensure:
            </p>
            <ol className="list-decimal list-inside text-blue-700 space-y-2 mb-4">
              <li>Your FastAPI server is running on port 8000</li>
              <li>
                Azure Translator credentials are configured in your .env file:
                <ul className="list-disc list-inside ml-4 mt-1 space-y-1">
                  <li>
                    <code className="bg-blue-100 px-2 py-1 rounded text-xs">
                      AZURE_TRANSLATOR_ENDPOINT
                    </code>
                  </li>
                  <li>
                    <code className="bg-blue-100 px-2 py-1 rounded text-xs">
                      AZURE_SUBSCRIPTION_KEY
                    </code>
                  </li>
                  <li>
                    <code className="bg-blue-100 px-2 py-1 rounded text-xs">
                      AZURE_REGION
                    </code>
                  </li>
                </ul>
              </li>
              <li>Click "Retry Connection" above once configured</li>
            </ol>
          </div>
        )}

        {/* File Upload Area */}
        <div
          className={`border-2 border-dashed rounded-lg p-8 text-center transition-colors ${
            !backendConnected
              ? "border-gray-200 bg-gray-50 cursor-not-allowed"
              : dragActive
                ? "border-blue-500 bg-blue-50"
                : "border-gray-300 hover:border-gray-400"
          }`}
          onDragEnter={backendConnected ? handleDrag : undefined}
          onDragLeave={backendConnected ? handleDrag : undefined}
          onDragOver={backendConnected ? handleDrag : undefined}
          onDrop={backendConnected ? handleDrop : undefined}
        >
          <Upload
            className={`w-12 h-12 mx-auto mb-4 ${
              backendConnected ? "text-gray-400" : "text-gray-300"
            }`}
          />
          <p
            className={`text-lg mb-2 px-4 ${
              backendConnected ? "text-gray-600" : "text-gray-400"
            }`}
          >
            {uploadedFile ? (
              <span
                className="break-all max-w-full inline-block"
                title={uploadedFile.name}
              >
                {uploadedFile.name}
              </span>
            ) : (
              "Drop your subtitle files here"
            )}
          </p>
          <p
            className={`text-sm mb-4 ${
              backendConnected ? "text-gray-400" : "text-gray-300"
            }`}
          >
            Supports SRT, VTT formats • Powered by Azure Translator
          </p>
          <button
            onClick={() => backendConnected && fileInputRef.current?.click()}
            disabled={!backendConnected}
            className={`px-6 py-2 rounded-lg transition-colors ${
              backendConnected
                ? "bg-blue-500 text-white hover:bg-blue-600"
                : "bg-gray-300 text-gray-500 cursor-not-allowed"
            }`}
          >
            Browse Files
          </button>
          <input
            ref={fileInputRef}
            type="file"
            className="hidden"
            accept=".srt,.vtt"
            onChange={handleFileInput}
            disabled={!backendConnected}
          />
        </div>

        {/* Language Selection */}
        {uploadedFile && backendConnected && (
          <div className="mt-8 space-y-6">
            {/* Target Languages - Multi-select Dropdown */}
            <div>
              <div className="flex justify-between items-center mb-4">
                <h3 className="text-lg font-semibold text-gray-900">
                  Select Target Languages
                </h3>
                <span className="text-sm text-gray-500">
                  {targetLanguages.length}/{MAX_SELECTED_LANGUAGES} selected
                </span>
              </div>
              {loadingLanguages ? (
                <p className="text-gray-500">Loading languages...</p>
              ) : (
                <MultiSelectDropdown
                  languages={languages}
                  selectedLanguages={targetLanguages}
                  onSelectionChange={setTargetLanguages}
                  disabled={loadingLanguages || !backendConnected}
                  searchTerm={searchTerm}
                  onSearchChange={setSearchTerm}
                  maxLanguages={MAX_SELECTED_LANGUAGES}
                />
              )}
            </div>
          </div>
        )}

        {/* Translation Progress */}
        {isTranslating && (
          <div className="mt-8">
            <div className="flex justify-between items-center mb-2">
              <span className="text-sm text-gray-600">
                {currentTranslatingLanguage || "Processing..."}
              </span>
              <span className="text-sm text-gray-600">
                {Math.round(translationProgress)}%
              </span>
            </div>
            <div className="w-full bg-gray-200 rounded-full h-2">
              <div
                className="bg-blue-500 h-2 rounded-full transition-all duration-300"
                style={{ width: `${translationProgress}%` }}
              ></div>
            </div>
          </div>
        )}

        {/* Action Buttons */}
        <div className="mt-8 flex flex-col sm:flex-row justify-between items-stretch sm:items-center gap-4">
          <button
            onClick={resetComponent}
            className="px-6 py-2 border border-gray-300 rounded-lg text-gray-700 hover:bg-gray-50 w-full sm:w-auto"
          >
            Reset
          </button>

          {uploadedFile && backendConnected && (
            <div className="flex items-center space-x-6">
              {/* Profanity Filter Toggle */}
              <div className="flex items-center space-x-3">
                <span className="text-sm text-gray-700">Censor profanity</span>

                <ToggleSwitch
                  enabled={censorProfanity}
                  onChange={setCensorProfanity}
                  disabled={isTranslating || loadingLanguages}
                />
              </div>

              {!isTranslating && translatedFiles.length === 0 && (
                <button
                  onClick={startTranslation}
                  disabled={
                    targetLanguages.length === 0 ||
                    loadingLanguages ||
                    !backendConnected
                  }
                  className="px-6 py-2 bg-blue-500 text-white rounded-lg hover:bg-blue-600 disabled:bg-gray-300 disabled:cursor-not-allowed w-full sm:w-auto"
                >
                  Start Translation
                </button>
              )}
            </div>
          )}
        </div>
        {/* Download Results */}
        {translatedFiles.length > 0 && (
          <div className="mt-8 p-4 bg-green-50 rounded-lg">
<<<<<<< HEAD
<<<<<<< HEAD
            <div className="flex items-center mb-3">
              <Check className="w-5 h-5 text-green-500 mr-2" />
              <span className="text-green-800 font-medium">
                Translation Complete! ({translatedFiles.length} file
                {translatedFiles.length > 1 ? "s" : ""} ready)
              </span>
=======
=======
>>>>>>> ad57b7a0
            <div className="flex items-center justify-between mb-3">
              <div className="flex items-center">
                <Check className="w-5 h-5 text-green-500 mr-2" />
                <span className="text-green-800 font-medium">
                  Translation Complete! ({translatedFiles.length} file
                  {translatedFiles.length > 1 ? "s" : ""} ready)
                </span>
              </div>

              {/* Add Download All as ZIP button when multiple files */}
              {translatedFiles.length > 1 && (
                <button
                  onClick={downloadAllAsZip}
                  disabled={isDownloadingZip}
                  className="flex items-center space-x-2 px-4 py-2 bg-blue-500 text-white rounded-lg hover:bg-blue-600 disabled:bg-gray-400 disabled:cursor-not-allowed text-sm"
                >
                  <Archive className="w-4 h-4" />
                  <span>
                    {isDownloadingZip
                      ? "Creating ZIP..."
                      : "Download All as ZIP"}
                  </span>
                </button>
              )}
<<<<<<< HEAD
>>>>>>> origin/feature/backend
=======
>>>>>>> ad57b7a0
            </div>
            <div className="space-y-2">
              {translatedFiles.map((file) => (
                <div
                  key={file.language}
                  className="flex items-center justify-between bg-white p-3 rounded-lg border"
                >
                  <div className="flex-1 min-w-0 pr-4">
                    <div
                      className="text-gray-700 font-medium truncate"
                      title={file.filename}
                    >
                      {file.filename}
                    </div>
                    <div className="text-sm text-gray-500">
                      Translated to {file.languageName}
                    </div>
                  </div>
                  <div className="flex items-center space-x-2 flex-shrink-0">
                    <button
                      onClick={() =>
                        previewFile(file.filename, file.languageName)
                      }
                      disabled={loadingPreview}
                      className="text-green-600 hover:text-green-800 flex items-center space-x-1 px-3 py-1 rounded border border-green-300 hover:bg-green-50 disabled:opacity-50"
                    >
                      <Eye className="w-4 h-4" />
                    </button>
                    <button
                      onClick={() => downloadFile(file.filename)}
                      className="text-blue-500 hover:text-blue-700 flex items-center space-x-1"
                    >
                      <Download className="w-4 h-4" />
                    </button>
                  </div>
                </div>
              ))}
            </div>
          </div>
        )}
        {/* Subtitle Preview Modal/Section - Side by Side */}
        {showPreview && previewingFile && (
          <div
            ref={previewSectionRef}
            className="mt-8 p-4 bg-gray-50 rounded-lg border"
          >
            <div className="flex items-center justify-between mb-4">
              <div className="flex-1 min-w-0 pr-4">
                <h3 className="text-lg font-semibold text-gray-900">Preview</h3>
                <p
                  className="text-sm text-gray-600 truncate"
                  title={`${previewingFile.filename} - ${previewingFile.languageName}`}
                >
                  {previewingFile.filename} - {previewingFile.languageName}
                </p>
              </div>
              <button
                onClick={closePreview}
                className="text-gray-400 hover:text-gray-600 flex-shrink-0"
              >
                <X className="w-6 h-6" />
              </button>
            </div>

            {/* Side by side preview */}
            <div className="grid grid-cols-1 lg:grid-cols-2 gap-4 mb-4">
              {/* Original File */}
              <div className="bg-white rounded-lg border">
                <div className="px-4 py-2 bg-gray-100 border-b rounded-t-lg">
                  <h4 className="font-medium text-gray-700 flex items-center">
                    <span className="w-3 h-3 bg-blue-500 rounded-full mr-2"></span>
                    Original (Auto-detected)
                  </h4>
                </div>
                <div className="p-4">
                  {loadingOriginal ? (
                    <div className="flex items-center justify-center h-64">
                      <div className="text-gray-500">
                        Loading original content...
                      </div>
                    </div>
                  ) : (
                    <div
                      ref={originalPreviewRef}
                      onScroll={(e) =>
                        handleScrollSync(
                          e,
                          isEditing ? editTextareaRef : translatedPreviewRef,
                        )
                      }
                      className="max-h-96 overflow-auto"
                    >
                      <pre className="text-sm text-gray-700 whitespace-pre-wrap font-mono">
                        {originalContent}
                      </pre>
                    </div>
                  )}
                </div>
              </div>

              {/* Translated File */}
              <div className="bg-white rounded-lg border">
                <div className="px-4 py-2 bg-gray-100 border-b rounded-t-lg">
                  <div className="flex items-center justify-between">
                    <h4 className="font-medium text-gray-700 flex items-center">
                      <span className="w-3 h-3 bg-green-500 rounded-full mr-2"></span>
                      Translated ({previewingFile.languageName})
                    </h4>
                    <div className="flex items-center space-x-2">
                      {!isEditing ? (
                        <button
                          onClick={startEditing}
                          disabled={loadingPreview}
                          className="text-blue-600 hover:text-blue-800 text-sm flex items-center space-x-1"
                        >
                          <Edit className="w-4 h-4" />
                          <span>Edit</span>
                        </button>
                      ) : (
                        <div className="flex items-center space-x-2">
                          <button
                            onClick={saveEditedFile}
                            disabled={isSaving}
                            className="text-green-600 hover:text-green-800 text-sm flex items-center space-x-1"
                          >
                            <Save className="w-4 h-4" />
                            <span>{isSaving ? "Saving..." : "Save"}</span>
                          </button>
                          <button
                            onClick={cancelEditing}
                            disabled={isSaving}
                            className="text-gray-600 hover:text-gray-800 text-sm flex items-center space-x-1"
                          >
                            <X className="w-4 h-4" />
                            <span>Cancel</span>
                          </button>
                        </div>
                      )}
                    </div>
                  </div>
                </div>
                <div className="p-4">
                  {loadingPreview ? (
                    <div className="flex items-center justify-center h-64">
                      <div className="text-gray-500">
                        Loading translated content...
                      </div>
                    </div>
                  ) : isEditing ? (
                    <div className="space-y-2">
                      <textarea
                        ref={editTextareaRef}
                        value={editedContent}
                        onChange={(e) => setEditedContent(e.target.value)}
                        onScroll={(e) =>
                          handleScrollSync(e, originalPreviewRef)
                        }
                        className="w-full h-96 p-3 border border-gray-300 rounded font-mono text-sm resize-none focus:ring-2 focus:ring-blue-500 focus:border-blue-500"
                        placeholder="Edit your subtitle content here..."
                      />
                      <div className="text-xs text-gray-400">
                        Lines: {editedContent.split("\n").length} | Characters:{" "}
                        {editedContent.length}
                      </div>
                    </div>
                  ) : (
                    <div
                      ref={translatedPreviewRef}
                      onScroll={(e) =>
                        handleScrollSync(
                          e,
                          isEditing ? editTextareaRef : originalPreviewRef,
                        )
                      }
                      className="max-h-96 overflow-auto"
                    >
                      <pre className="text-sm text-gray-700 whitespace-pre-wrap font-mono">
                        {previewContent}
                      </pre>
                    </div>
                  )}
                </div>
              </div>
            </div>

            <div className="flex flex-col sm:flex-row justify-between items-start sm:items-center space-y-2 sm:space-y-0 sm:space-x-2">
              {/* Left side - Edit status */}
              <div className="flex items-center space-x-2">
                {isEditing && (
                  <div className="text-sm text-orange-600 bg-orange-50 px-3 py-1 rounded-full">
                    Editing
                  </div>
                )}
              </div>

              {/* Right side - Action buttons */}
              <div className="flex flex-col sm:flex-row space-y-2 sm:space-y-0 sm:space-x-2">
                <button
                  onClick={() => downloadFile(previewingFile.filename)}
                  disabled={isEditing}
                  className={`flex items-center justify-center space-x-2 px-4 py-2 rounded-lg ${
                    isEditing
                      ? "bg-gray-300 text-gray-500 cursor-not-allowed"
                      : "bg-blue-500 text-white hover:bg-blue-600"
                  }`}
                >
                  <Download className="w-4 h-4" />
                  <span>
                    {isEditing
                      ? "Finish Editing First"
                      : "Download Original Translation"}
                  </span>
                </button>
              </div>
            </div>
          </div>
        )}
      </div>
    </div>
  );
};

export default StaticSubtitleUpload;<|MERGE_RESOLUTION|>--- conflicted
+++ resolved
@@ -6,17 +6,10 @@
   X,
   AlertCircle,
   ChevronDown,
-<<<<<<< HEAD
-<<<<<<< HEAD
-=======
-  Archive,
->>>>>>> origin/feature/backend
-=======
   Archive,
   Eye,
   Edit,
   Save,
->>>>>>> ad57b7a0
 } from "lucide-react";
 
 // API Configuration for Static Upload only
@@ -25,40 +18,18 @@
 
 const apiCall = async (endpoint, options = {}) => {
   try {
-<<<<<<< HEAD
-<<<<<<< HEAD
-    const response = await fetch(`${API_BASE_URL}${endpoint}`, options);
-=======
     const response = await fetch(`${API_BASE_URL}${endpoint}`, {
       ...options,
       credentials: "include",  
     });
 
->>>>>>> ad57b7a0
     if (!response.ok) {
       const errorData = await response.json();
       throw new Error(
         errorData.error || `HTTP error! status: ${response.status}`
       );
     }
-<<<<<<< HEAD
-=======
-    const response = await fetch(`${API_BASE_URL}${endpoint}`, {
-      ...options,
-      credentials: "include",  // 🔐 Ensures cookies (session) are sent
-    });
-
-    if (!response.ok) {
-      const errorData = await response.json();
-      throw new Error(
-        errorData.error || `HTTP error! status: ${response.status}`
-      );
-    }
-
->>>>>>> origin/feature/backend
-=======
-
->>>>>>> ad57b7a0
+
     return await response.json();
   } catch (error) {
     console.error("API call failed:", error);
@@ -66,10 +37,6 @@
   }
 };
 
-<<<<<<< HEAD
-=======
-
->>>>>>> origin/feature/backend
 // Multi-select dropdown component
 const MultiSelectDropdown = ({
   languages,
@@ -252,14 +219,7 @@
   const [backendConnected, setBackendConnected] = useState(false);
   const [currentTranslatingLanguage, setCurrentTranslatingLanguage] =
     useState("");
-<<<<<<< HEAD
-<<<<<<< HEAD
-=======
   const [isDownloadingZip, setIsDownloadingZip] = useState(false);
->>>>>>> origin/feature/backend
-=======
-  const [isDownloadingZip, setIsDownloadingZip] = useState(false);
->>>>>>> ad57b7a0
   const fileInputRef = useRef(null);
   const [previewingFile, setPreviewingFile] = useState(null);
   const [previewContent, setPreviewContent] = useState("");
@@ -491,11 +451,6 @@
     }
   };
 
-<<<<<<< HEAD
-<<<<<<< HEAD
-=======
-=======
->>>>>>> ad57b7a0
   // Add new function to download all files as ZIP
   const downloadAllAsZip = async () => {
     if (!backendConnected) {
@@ -549,9 +504,6 @@
     }
   };
 
-<<<<<<< HEAD
->>>>>>> origin/feature/backend
-=======
   // Preview subtitle file content with original comparison
   const previewFile = async (filename, languageName) => {
     if (!backendConnected) {
@@ -687,7 +639,6 @@
     }
   };
 
->>>>>>> ad57b7a0
   const resetComponent = () => {
     setUploadedFile(null);
     setTranslationProgress(0);
@@ -696,12 +647,6 @@
     setTargetLanguages([]);
     setError(null);
     setCurrentTranslatingLanguage("");
-<<<<<<< HEAD
-<<<<<<< HEAD
-=======
-    setIsDownloadingZip(false);
->>>>>>> origin/feature/backend
-=======
     setIsDownloadingZip(false);
     setShowPreview(false);
     setPreviewingFile(null);
@@ -712,7 +657,6 @@
     setIsEditing(false);
     setEditedContent("");
     setIsSaving(false);
->>>>>>> ad57b7a0
     if (fileInputRef.current) {
       fileInputRef.current.value = "";
     }
@@ -1017,17 +961,6 @@
         {/* Download Results */}
         {translatedFiles.length > 0 && (
           <div className="mt-8 p-4 bg-green-50 rounded-lg">
-<<<<<<< HEAD
-<<<<<<< HEAD
-            <div className="flex items-center mb-3">
-              <Check className="w-5 h-5 text-green-500 mr-2" />
-              <span className="text-green-800 font-medium">
-                Translation Complete! ({translatedFiles.length} file
-                {translatedFiles.length > 1 ? "s" : ""} ready)
-              </span>
-=======
-=======
->>>>>>> ad57b7a0
             <div className="flex items-center justify-between mb-3">
               <div className="flex items-center">
                 <Check className="w-5 h-5 text-green-500 mr-2" />
@@ -1052,10 +985,6 @@
                   </span>
                 </button>
               )}
-<<<<<<< HEAD
->>>>>>> origin/feature/backend
-=======
->>>>>>> ad57b7a0
             </div>
             <div className="space-y-2">
               {translatedFiles.map((file) => (
