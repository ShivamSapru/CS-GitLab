--- conflicted
+++ resolved
@@ -1,690 +1,14 @@
 import React, { useState } from "react";
 import { Globe, Menu, User } from "lucide-react";
 
-<<<<<<< HEAD
+
 // Import all components
 import Dashboard from "./components/Dashboard";
 import StaticSubtitleUpload from "./components/StaticSubtitleUpload";
 import RealTimeTranslation from "./components/RealTimeTranslation";
 import TranslationReview from "./components/TranslationReview";
 import Profile from "./components/Profile";
-=======
-// API Configuration for Static Upload only
-const API_BASE_URL = "http://localhost:8000";
-
-const apiCall = async (endpoint, options = {}) => {
-  try {
-    const response = await fetch(`${API_BASE_URL}${endpoint}`, options);
-    if (!response.ok) {
-      const errorData = await response.json();
-      throw new Error(
-        errorData.error || `HTTP error! status: ${response.status}`,
-      );
-    }
-    return await response.json();
-  } catch (error) {
-    console.error("API call failed:", error);
-    throw error;
-  }
-};
-
-// Template 2: Static Subtitle Upload Interface
-const StaticSubtitleUpload = () => {
-  const [dragActive, setDragActive] = useState(false);
-  const [uploadedFile, setUploadedFile] = useState(null);
-  const [sourceLanguage, setSourceLanguage] = useState("en");
-  const [targetLanguages, setTargetLanguages] = useState([]);
-  const [translationProgress, setTranslationProgress] = useState(0);
-  const [isTranslating, setIsTranslating] = useState(false);
-  const [translatedFiles, setTranslatedFiles] = useState([]);
-  const [languages, setLanguages] = useState([]);
-  const [loadingLanguages, setLoadingLanguages] = useState(true);
-  const [error, setError] = useState(null);
-  const [backendConnected, setBackendConnected] = useState(false);
-  const fileInputRef = useRef(null);
-
-  // Load languages from backend on component mount
-  useEffect(() => {
-    const loadLanguages = async () => {
-      try {
-        setLoadingLanguages(true);
-        setError(null);
-
-        const languageData = await apiCall("/languages");
-
-        // Convert backend format to frontend format
-        const languageArray = Object.entries(languageData).map(
-          ([code, name]) => ({
-            code,
-            name,
-          }),
-        );
-
-        setLanguages(languageArray);
-        setBackendConnected(true);
-        setError(null);
-      } catch (err) {
-        setBackendConnected(false);
-        setLanguages([]); // Don't show hardcoded languages
-        setError(
-          `Backend connection failed: ${err.message}. Please start your FastAPI server on http://localhost:8000`,
-        );
-        console.error("Failed to load languages:", err);
-      } finally {
-        setLoadingLanguages(false);
-      }
-    };
-
-    loadLanguages();
-  }, []);
-
-  const handleDrag = (e) => {
-    e.preventDefault();
-    e.stopPropagation();
-    if (e.type === "dragenter" || e.type === "dragover") {
-      setDragActive(true);
-    } else if (e.type === "dragleave") {
-      setDragActive(false);
-    }
-  };
-
-  const handleDrop = (e) => {
-    e.preventDefault();
-    e.stopPropagation();
-    setDragActive(false);
-
-    if (!backendConnected) {
-      setError("Please connect to the backend first");
-      return;
-    }
-
-    if (e.dataTransfer.files && e.dataTransfer.files[0]) {
-      const file = e.dataTransfer.files[0];
-      if (file.name.endsWith(".srt") || file.name.endsWith(".vtt")) {
-        setUploadedFile(file);
-        setError(null);
-      } else {
-        setError("Please upload a .srt or .vtt file");
-      }
-    }
-  };
-
-  const handleFileInput = (e) => {
-    if (!backendConnected) {
-      setError("Please connect to the backend first");
-      return;
-    }
-
-    if (e.target.files && e.target.files[0]) {
-      const file = e.target.files[0];
-      setUploadedFile(file);
-      setError(null);
-    }
-  };
-
-  // Real translation function that calls the backend API
-  const startTranslation = async () => {
-    if (!backendConnected) {
-      setError("Backend not connected. Please start your FastAPI server.");
-      return;
-    }
-
-    if (!uploadedFile || targetLanguages.length === 0) return;
-
-    setIsTranslating(true);
-    setTranslationProgress(0);
-    setTranslatedFiles([]);
-    setError(null);
-
-    try {
-      const totalLanguages = targetLanguages.length;
-      const translatedResults = [];
-
-      // Process each target language
-      for (let i = 0; i < targetLanguages.length; i++) {
-        const targetLang = targetLanguages[i];
-
-        // Create FormData for file upload
-        const formData = new FormData();
-        formData.append("file", uploadedFile);
-        formData.append("source_language", sourceLanguage);
-        formData.append("target_language", targetLang);
-
-        try {
-          const result = await apiCall("/upload-file", {
-            method: "POST",
-            body: formData,
-          });
-
-          translatedResults.push({
-            language: targetLang,
-            languageName:
-              languages.find((l) => l.code === targetLang)?.name || targetLang,
-            filename: result.translated_filename,
-            originalFilename: result.original_filename,
-          });
-
-          // Update progress
-          const progress = ((i + 1) / totalLanguages) * 100;
-          setTranslationProgress(progress);
-        } catch (err) {
-          console.error(`Translation failed for ${targetLang}:`, err);
-          setError(`Translation failed for ${targetLang}: ${err.message}`);
-        }
-      }
-
-      setTranslatedFiles(translatedResults);
-    } catch (err) {
-      setError(`Translation failed: ${err.message}`);
-    } finally {
-      setIsTranslating(false);
-    }
-  };
-
-  // Download translated file from backend
-  const downloadFile = async (filename) => {
-    if (!backendConnected) {
-      setError("Backend not connected. Cannot download files.");
-      return;
-    }
-
-    try {
-      const response = await fetch(
-        `${API_BASE_URL}/download-subtitle?filename=${encodeURIComponent(filename)}`,
-      );
-
-      if (!response.ok) {
-        throw new Error("Download failed");
-      }
-
-      const blob = await response.blob();
-      const url = window.URL.createObjectURL(blob);
-      const a = document.createElement("a");
-      a.href = url;
-      a.download = filename;
-      document.body.appendChild(a);
-      a.click();
-      document.body.removeChild(a);
-      window.URL.revokeObjectURL(url);
-    } catch (err) {
-      setError(`Download failed: ${err.message}`);
-    }
-  };
-
-  const resetComponent = () => {
-    setUploadedFile(null);
-    setTranslationProgress(0);
-    setTranslatedFiles([]);
-    setError(null);
-    if (fileInputRef.current) {
-      fileInputRef.current.value = "";
-    }
-  };
-
-  // Retry connection to backend
-  const retryConnection = async () => {
-    setLoadingLanguages(true);
-    setError(null);
-
-    try {
-      const languageData = await apiCall("/languages");
-      const languageArray = Object.entries(languageData).map(
-        ([code, name]) => ({
-          code,
-          name,
-        }),
-      );
-
-      setLanguages(languageArray);
-      setBackendConnected(true);
-      setError(null);
-    } catch (err) {
-      setBackendConnected(false);
-      setLanguages([]);
-      setError(
-        `Backend connection failed: ${err.message}. Please start your FastAPI server on http://localhost:8000`,
-      );
-    } finally {
-      setLoadingLanguages(false);
-    }
-  };
-
-  return (
-    <div className="max-w-4xl mx-auto p-6">
-      <div className="bg-white rounded-xl shadow-lg p-8">
-        <h2 className="text-2xl font-bold text-gray-900 mb-6">
-          Static Subtitle Translation
-        </h2>
-
-        {/* Backend Connection Status */}
-        <div
-          className={`mb-6 p-4 rounded-lg ${
-            backendConnected
-              ? "bg-green-50 border border-green-200"
-              : "bg-red-50 border border-red-200"
-          }`}
-        >
-          <div className="flex items-center justify-between">
-            <div className="flex items-center">
-              <div
-                className={`w-3 h-3 rounded-full mr-3 ${
-                  backendConnected ? "bg-green-500" : "bg-red-500"
-                }`}
-              ></div>
-              <span
-                className={`font-medium ${
-                  backendConnected ? "text-green-800" : "text-red-800"
-                }`}
-              >
-                Backend Status:{" "}
-                {backendConnected ? "Connected" : "Disconnected"}
-              </span>
-            </div>
-            {!backendConnected && (
-              <button
-                onClick={retryConnection}
-                disabled={loadingLanguages}
-                className="px-4 py-2 bg-blue-500 text-white rounded-lg hover:bg-blue-600 disabled:bg-gray-300 text-sm"
-              >
-                {loadingLanguages ? "Connecting..." : "Retry Connection"}
-              </button>
-            )}
-          </div>
-        </div>
-
-        {/* Error Display */}
-        {error && (
-          <div className="mb-6 p-4 bg-red-50 border border-red-200 rounded-lg">
-            <div className="flex items-center">
-              <X className="w-5 h-5 text-red-500 mr-2" />
-              <span className="text-red-800">{error}</span>
-            </div>
-          </div>
-        )}
-
-        {/* Show message when backend is not connected */}
-        {!backendConnected && !loadingLanguages && (
-          <div className="mb-6 p-6 bg-yellow-50 border border-yellow-200 rounded-lg">
-            <h3 className="text-lg font-medium text-yellow-800 mb-2">
-              Backend Required
-            </h3>
-            <p className="text-yellow-700 mb-4">
-              This feature requires a connection to the FastAPI backend server.
-              Please:
-            </p>
-            <ol className="list-decimal list-inside text-yellow-700 space-y-1 mb-4">
-              <li>
-                Start your FastAPI server:{" "}
-                <code className="bg-yellow-100 px-2 py-1 rounded">
-                  uvicorn main:app --reload --port 8000
-                </code>
-              </li>
-              <li>Ensure CORS is enabled in your backend</li>
-              <li>Click "Retry Connection" above</li>
-            </ol>
-          </div>
-        )}
-
-        {/* File Upload Area - disabled when backend not connected */}
-        <div
-          className={`border-2 border-dashed rounded-lg p-8 text-center transition-colors ${
-            !backendConnected
-              ? "border-gray-200 bg-gray-50 cursor-not-allowed"
-              : dragActive
-                ? "border-blue-500 bg-blue-50"
-                : "border-gray-300 hover:border-gray-400"
-          }`}
-          onDragEnter={backendConnected ? handleDrag : undefined}
-          onDragLeave={backendConnected ? handleDrag : undefined}
-          onDragOver={backendConnected ? handleDrag : undefined}
-          onDrop={backendConnected ? handleDrop : undefined}
-        >
-          <Upload
-            className={`w-12 h-12 mx-auto mb-4 ${
-              backendConnected ? "text-gray-400" : "text-gray-300"
-            }`}
-          />
-          <p
-            className={`text-lg mb-2 px-4 ${
-              backendConnected ? "text-gray-600" : "text-gray-400"
-            }`}
-          >
-            {uploadedFile ? (
-              <span
-                className="break-all max-w-full inline-block"
-                title={uploadedFile.name}
-              >
-                {uploadedFile.name}
-              </span>
-            ) : (
-              "Drop your subtitle files here"
-            )}
-          </p>
-          <p
-            className={`text-sm mb-4 ${
-              backendConnected ? "text-gray-400" : "text-gray-300"
-            }`}
-          >
-            Supports SRT, VTT formats
-          </p>
-          <button
-            onClick={() => backendConnected && fileInputRef.current?.click()}
-            disabled={!backendConnected}
-            className={`px-6 py-2 rounded-lg transition-colors ${
-              backendConnected
-                ? "bg-blue-500 text-white hover:bg-blue-600"
-                : "bg-gray-300 text-gray-500 cursor-not-allowed"
-            }`}
-          >
-            Browse Files
-          </button>
-          <input
-            ref={fileInputRef}
-            type="file"
-            className="hidden"
-            accept=".srt,.vtt"
-            onChange={handleFileInput}
-            disabled={!backendConnected}
-          />
-        </div>
-
-        {/* Language Selection - only show when backend connected */}
-        {uploadedFile && backendConnected && (
-          <div className="mt-8 space-y-6">
-            {/* Source Language */}
-            <div>
-              <h3 className="text-lg font-semibold text-gray-900 mb-4">
-                Source Language
-              </h3>
-              <select
-                value={sourceLanguage}
-                onChange={(e) => setSourceLanguage(e.target.value)}
-                className="w-full p-3 border border-gray-300 rounded-lg focus:ring-2 focus:ring-blue-500 focus:border-blue-500"
-                disabled={loadingLanguages || !backendConnected}
-              >
-                {loadingLanguages ? (
-                  <option>Loading languages...</option>
-                ) : (
-                  languages.map((lang) => (
-                    <option key={lang.code} value={lang.code}>
-                      {lang.name}
-                    </option>
-                  ))
-                )}
-              </select>
-            </div>
-
-            {/* Target Languages */}
-            <div>
-              <h3 className="text-lg font-semibold text-gray-900 mb-4">
-                Select Target Languages
-              </h3>
-              {loadingLanguages ? (
-                <p className="text-gray-500">Loading languages...</p>
-              ) : (
-                <div className="grid grid-cols-2 md:grid-cols-3 gap-3">
-                  {languages
-                    .filter((lang) => lang.code !== sourceLanguage)
-                    .map((lang) => (
-                      <label
-                        key={lang.code}
-                        className="flex items-center space-x-2 cursor-pointer"
-                      >
-                        <input
-                          type="checkbox"
-                          checked={targetLanguages.includes(lang.code)}
-                          onChange={(e) => {
-                            if (e.target.checked) {
-                              setTargetLanguages([
-                                ...targetLanguages,
-                                lang.code,
-                              ]);
-                            } else {
-                              setTargetLanguages(
-                                targetLanguages.filter((l) => l !== lang.code),
-                              );
-                            }
-                          }}
-                          className="rounded border-gray-300"
-                        />
-                        <span className="text-gray-700">{lang.name}</span>
-                      </label>
-                    ))}
-                </div>
-              )}
-            </div>
-          </div>
-        )}
-
-        {/* Translation Progress */}
-        {isTranslating && (
-          <div className="mt-8">
-            <div className="flex justify-between items-center mb-2">
-              <span className="text-sm text-gray-600">Translating...</span>
-              <span className="text-sm text-gray-600">
-                {Math.round(translationProgress)}%
-              </span>
-            </div>
-            <div className="w-full bg-gray-200 rounded-full h-2">
-              <div
-                className="bg-blue-500 h-2 rounded-full transition-all duration-300"
-                style={{ width: `${translationProgress}%` }}
-              ></div>
-            </div>
-          </div>
-        )}
-
-        {/* Action Buttons */}
-        <div className="mt-8 flex justify-between items-center">
-          <button
-            onClick={resetComponent}
-            className="px-6 py-2 border border-gray-300 rounded-lg text-gray-700 hover:bg-gray-50"
-          >
-            Reset
-          </button>
-
-          {uploadedFile &&
-            !isTranslating &&
-            translatedFiles.length === 0 &&
-            backendConnected && (
-              <button
-                onClick={startTranslation}
-                disabled={
-                  targetLanguages.length === 0 ||
-                  loadingLanguages ||
-                  !backendConnected
-                }
-                className="px-6 py-2 bg-blue-500 text-white rounded-lg hover:bg-blue-600 disabled:bg-gray-300 disabled:cursor-not-allowed"
-              >
-                Start Translation
-              </button>
-            )}
-        </div>
-
-        {/* Download Results */}
-        {translatedFiles.length > 0 && (
-          <div className="mt-8 p-4 bg-green-50 rounded-lg">
-            <div className="flex items-center mb-3">
-              <Check className="w-5 h-5 text-green-500 mr-2" />
-              <span className="text-green-800 font-medium">
-                Translation Complete!
-              </span>
-            </div>
-            <div className="space-y-2">
-              {translatedFiles.map((file) => (
-                <div
-                  key={file.language}
-                  className="flex items-center justify-between bg-white p-3 rounded-lg"
-                >
-                  <span
-                    className="text-gray-700 break-all pr-4 flex-1 min-w-0"
-                    title={`${file.filename} (${file.languageName})`}
-                  >
-                    <span className="block sm:inline">{file.filename}</span>
-                    <span className="text-gray-500 block sm:inline sm:ml-2">
-                      ({file.languageName})
-                    </span>
-                  </span>
-                  <button
-                    onClick={() => downloadFile(file.filename)}
-                    className="text-blue-500 hover:text-blue-700 flex items-center space-x-1"
-                  >
-                    <Download className="w-4 h-4" />
-                    <span>Download</span>
-                  </button>
-                </div>
-              ))}
-            </div>
-          </div>
-        )}
-      </div>
-    </div>
-  );
-};
-
-// Template 3: Real-time Translation Interface
-const RealTimeTranslation = () => {
-  const [isConnected, setIsConnected] = useState(false);
-  const [isLive, setIsLive] = useState(false);
-  const [selectedLanguages, setSelectedLanguages] = useState(["es", "fr"]);
-  const [subtitles, setSubtitles] = useState([
-    {
-      id: 1,
-      original: "Welcome to our presentation today",
-      translations: {
-        es: "Bienvenidos a nuestra presentación de hoy",
-        fr: "Bienvenue à notre présentation aujourd'hui",
-      },
-      timestamp: "00:01",
-    },
-    {
-      id: 2,
-      original: "We will be discussing the future of technology",
-      translations: {
-        es: "Estaremos discutiendo el futuro de la tecnología",
-        fr: "Nous discuterons de l'avenir de la technologie",
-      },
-      timestamp: "00:05",
-    },
-  ]);
-
-  const languages = [
-    { code: "es", name: "Spanish", flag: "🇪🇸" },
-    { code: "fr", name: "French", flag: "🇫🇷" },
-    { code: "de", name: "German", flag: "🇩🇪" },
-    { code: "zh", name: "Chinese", flag: "🇨🇳" },
-  ];
-
-  const toggleConnection = () => {
-    setIsConnected(!isConnected);
-    if (!isConnected) {
-      // Simulate connecting to live stream
-      setTimeout(() => setIsLive(true), 1000);
-    } else {
-      setIsLive(false);
-    }
-  };
-  return (
-    <div className="max-w-4xl mx-auto p-6">
-      <div className="bg-yellow-100 border-l-4 border-yellow-500 text-yellow-700 p-4 rounded-lg mb-6">
-        ⚠️ <strong>Real-time Translation is coming soon.</strong> This feature
-        is under development.
-      </div>
-
-      {/* Placeholder for future real-time translation UI */}
-      <div className="text-gray-500 text-center italic mt-8">
-        The real-time translation interface will appear here once available.
-      </div>
-    </div>
-  );
-};
-
-// Template 4: Translation Review & Edit Interface
-const TranslationReview = () => {
-  const [subtitles, setSubtitles] = useState([
-    {
-      id: 1,
-      timestamp: "00:00:01,000 --> 00:00:04,000",
-      original: "Welcome to our presentation today",
-      translation: "Bienvenidos a nuestra presentación de hoy",
-      isEditing: false,
-      confidence: 95,
-    },
-    {
-      id: 2,
-      timestamp: "00:00:05,000 --> 00:00:08,000",
-      original: "We will discuss the future of technology",
-      translation: "Discutiremos el futuro de la tecnología",
-      isEditing: false,
-      confidence: 88,
-    },
-    {
-      id: 3,
-      timestamp: "00:00:09,000 --> 00:00:12,000",
-      original: "This is an important topic for everyone",
-      translation: "Este es un tema importante para todos",
-      isEditing: false,
-      confidence: 92,
-    },
-  ]);
-
-  const [currentLanguage, setCurrentLanguage] = useState("es");
-
-  const toggleEdit = (id) => {
-    setSubtitles(
-      subtitles.map((sub) =>
-        sub.id === id ? { ...sub, isEditing: !sub.isEditing } : sub,
-      ),
-    );
-  };
-
-  const updateTranslation = (id, newTranslation) => {
-    setSubtitles(
-      subtitles.map((sub) =>
-        sub.id === id
-          ? { ...sub, translation: newTranslation, isEditing: false }
-          : sub,
-      ),
-    );
-  };
-
-  const getConfidenceColor = (confidence) => {
-    if (confidence >= 90) return "text-green-600 bg-green-100";
-    if (confidence >= 75) return "text-yellow-600 bg-yellow-100";
-    return "text-red-600 bg-red-100";
-  };
-  return (
-    <div className="max-w-4xl mx-auto p-6">
-      <div className="bg-blue-100 border-l-4 border-blue-500 text-blue-700 p-4 rounded-lg mb-6">
-        🛠️ <strong>Translation Review is coming soon.</strong> This feature is
-        currently under development.
-      </div>
-
-      {/* Placeholder UI for future review tools */}
-      <div className="text-gray-500 text-center italic mt-8">
-        Subtitle review and editing tools will appear here.
-      </div>
-    </div>
-  );
-};
-
-// Profile Component
-const Profile = () => {
-  return (
-    <div className="max-w-4xl mx-auto p-6">
-      <div className="bg-yellow-100 border-l-4 border-yellow-500 text-yellow-700 p-4 rounded-lg mb-6">
-        ⚠️ <strong>Profile management is coming soon.</strong> This feature is
-        under development.
-      </div>
-
-      {/* Placeholder for future profile interface */}
-      <div className="text-gray-500 text-center italic mt-8">
-        Profile settings and management tools will appear here once available.
-      </div>
-    </div>
-  );
-};
->>>>>>> 8a21a2f8
+
 
 // Main App Component with Template Switcher and Hamburger Menu
 const SubtitleTranslatorApp = () => {
